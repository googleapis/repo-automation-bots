--- conflicted
+++ resolved
@@ -33,12 +33,8 @@
           node-version: 18
       - run: echo ./packages/${{ matrix.package }}
       - run: cd ./packages/${{ matrix.package }} && npm audit fix
-<<<<<<< HEAD
         continue-on-error: true
-      - uses: googleapis/code-suggester@6222c8894a0776306b5496b62cb20b408c95efd2 # v4
-=======
       - uses: googleapis/code-suggester@9c92ffb751cbdc880473aa650013b3a3292f743a # v4
->>>>>>> dbff9573
         env:
           ACCESS_TOKEN: ${{ secrets.YOSHI_CODE_BOT_TOKEN }}
         with:
