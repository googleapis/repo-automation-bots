on:
  push:
    branches:
      - main
  pull_request:
  merge_group:
name: ci
jobs:
  changeFinder:
    runs-on: ubuntu-latest
    outputs:
      nodePaths: ${{ steps.interrogate.outputs.nodePaths }}
      goPaths: ${{ steps.interrogate.outputs.goPaths }}
      bashPaths: ${{ steps.interrogate.outputs.bashPaths }}
      requiredJobs: ${{ steps.interrogate.outputs.requiredJobs }}
    steps:
      - uses: actions/checkout@692973e3d937129bcbf40652eb9f2f61becf3332 # v4
        with:
          fetch-depth: 0
      - uses: actions/setup-node@1e60f620b9541d16bece96c5465dc8ee9832be0b # v4
        with:
          node-version: 18
      - id: interrogate
        run: node ./.github/workflows/interrogate.js
        env:
          GITHUB_BASE_REF: ${{github.base_ref}}
  test:
    runs-on: ubuntu-latest
    needs: changeFinder
    strategy:
      fail-fast: false
      matrix:
        package: ${{fromJson(needs.changeFinder.outputs.nodePaths)}}
    steps:
      - uses: actions/checkout@692973e3d937129bcbf40652eb9f2f61becf3332 # v4
      - uses: actions/setup-node@1e60f620b9541d16bece96c5465dc8ee9832be0b # v4
        with:
<<<<<<< HEAD
          node-version: ${{ (endsWith(matrix.package, '-utils') || matrix.package == 'auto-approve' || matrix.package == 'canary-bot' || matrix.package == 'conventional-commit-lint' || matrix.package == 'datastore-lock' || matrix.package == 'object-selector' || matrix.package == 'release-please' || matrix.package == 'secret-rotator' || matrix.package == 'trusted-contribution' || matrix.package == 'owl-bot' ) && 18 || 14 }}
=======
          node-version: ${{ (endsWith(matrix.package, '-utils') || matrix.package == 'auto-approve' || matrix.package == 'canary-bot' || matrix.package == 'conventional-commit-lint' || matrix.package == 'datastore-lock' || matrix.package == 'do-not-merge' || matrix.package == 'object-selector' || matrix.package == 'release-please' || matrix.package == 'secret-rotator' || matrix.package == 'owl-bot' ) && 18 || 14 }}
>>>>>>> caefc68e
      - run: echo ./packages/${{ matrix.package }}
      - run: cd ./packages/${{ matrix.package }}
      - run: npm ci
        working-directory: ./packages/${{ matrix.package }}
      - run: pwd
      - run: npm test
        working-directory: ./packages/${{ matrix.package }}
      - run: npm run lint
        working-directory: ./packages/${{ matrix.package }}
  go-test:
    runs-on: ubuntu-latest
    needs: changeFinder
    strategy:
      fail-fast: false
      matrix:
        module: ${{fromJson(needs.changeFinder.outputs.goPaths)}}
    steps:
    - name: Install Go
      uses: actions/setup-go@0a12ed9d6a96ab950c8f026ed9f722fe0da7ef32 # v5
      with:
        go-version: '^1.16'
    - name: Install goimports
      run: go install golang.org/x/tools/cmd/goimports@latest
    - name: Checkout code
      uses: actions/checkout@692973e3d937129bcbf40652eb9f2f61becf3332 # v4
    - name: goimports
      run: |
        test -z "$($(go env GOPATH)/bin/goimports -l .)"
      working-directory: ./${{ matrix.module }}
    - name: Instructions to fix goimports (if necessary)
      run: echo Run goimports -w .
      if: failure()
    - run: go test ./...
      working-directory: ./${{ matrix.module }}
  bash-test:
    runs-on: ubuntu-latest
    needs: changeFinder
    strategy:
      fail-fast: false
      matrix:
        module: ${{fromJson(needs.changeFinder.outputs.bashPaths)}}
    steps:
      - name: Checkout code
        uses: actions/checkout@692973e3d937129bcbf40652eb9f2f61becf3332 # v4
      - name: bashtest
        run: |
          ./test.sh
        working-directory: ./${{ matrix.module }}
  finale:
    runs-on: ubuntu-latest
    needs: changeFinder
    steps:
      - uses: actions/checkout@692973e3d937129bcbf40652eb9f2f61becf3332 # v4
      - uses: actions/setup-node@1e60f620b9541d16bece96c5465dc8ee9832be0b # v4
        with:
          node-version: 18
      - run: npm install
      - run: node ./.github/workflows/finale.js '${{needs.changeFinder.outputs.requiredJobs}}' ${{secrets.GITHUB_TOKEN}}<|MERGE_RESOLUTION|>--- conflicted
+++ resolved
@@ -35,11 +35,7 @@
       - uses: actions/checkout@692973e3d937129bcbf40652eb9f2f61becf3332 # v4
       - uses: actions/setup-node@1e60f620b9541d16bece96c5465dc8ee9832be0b # v4
         with:
-<<<<<<< HEAD
-          node-version: ${{ (endsWith(matrix.package, '-utils') || matrix.package == 'auto-approve' || matrix.package == 'canary-bot' || matrix.package == 'conventional-commit-lint' || matrix.package == 'datastore-lock' || matrix.package == 'object-selector' || matrix.package == 'release-please' || matrix.package == 'secret-rotator' || matrix.package == 'trusted-contribution' || matrix.package == 'owl-bot' ) && 18 || 14 }}
-=======
-          node-version: ${{ (endsWith(matrix.package, '-utils') || matrix.package == 'auto-approve' || matrix.package == 'canary-bot' || matrix.package == 'conventional-commit-lint' || matrix.package == 'datastore-lock' || matrix.package == 'do-not-merge' || matrix.package == 'object-selector' || matrix.package == 'release-please' || matrix.package == 'secret-rotator' || matrix.package == 'owl-bot' ) && 18 || 14 }}
->>>>>>> caefc68e
+          node-version: ${{ (endsWith(matrix.package, '-utils') || matrix.package == 'auto-approve' || matrix.package == 'canary-bot' || matrix.package == 'conventional-commit-lint' || matrix.package == 'datastore-lock' || matrix.package == 'do-not-merge' || matrix.package == 'object-selector' || matrix.package == 'release-please' || matrix.package == 'secret-rotator' || matrix.package == 'trusted-contribution' || matrix.package == 'owl-bot' ) && 18 || 14 }}
       - run: echo ./packages/${{ matrix.package }}
       - run: cd ./packages/${{ matrix.package }}
       - run: npm ci
