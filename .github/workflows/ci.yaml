--- conflicted
+++ resolved
@@ -27,33 +27,7 @@
     strategy:
       fail-fast: false
       matrix:
-<<<<<<< HEAD
         package: ${{fromJson(needs.changeFinder.outputs.nodePaths)}}
-=======
-        node: [12]
-        package: [
-          'auto-label',
-          'blunderbuss',
-          'buildcop',
-          'conventional-commit-lint',
-          'failurechecker',
-          'gcf-utils',
-          'generate-bot',
-          'generated-files-bot',
-          'header-checker-lint',
-          'label-sync',
-          'merge-on-green',
-          'monitoring-system/data-processor',
-          'release-please',
-          'slo-stat-bot',
-          'snippet-bot',
-          'sync-repo-settings',
-          'trusted-contribution'
-        ]
-        include:
-          - node: 10
-            package: 'publish'
->>>>>>> b2a27a3b
     steps:
       - uses: actions/checkout@v2
       - uses: actions/setup-node@v1
