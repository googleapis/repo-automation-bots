#!/bin/bash

# Copyright 2019 Google LLC
#
# Licensed under the Apache License, Version 2.0 (the "License");
# you may not use this file except in compliance with the License.
# You may obtain a copy of the License at
#
#      http://www.apache.org/licenses/LICENSE-2.0
#
# Unless required by applicable law or agreed to in writing, software
# distributed under the License is distributed on an "AS IS" BASIS,
# WITHOUT WARRANTIES OR CONDITIONS OF ANY KIND, either express or implied.
# See the License for the specific language governing permissions and
# limitations under the License.

set -e
set -o pipefail

if [ $# -ne 5 ]; then
    echo "Wrong number of arguments passed" && exit 1
fi

PROJECT_ID=$1
BUCKET=$2
KEY_LOCATION=$3
KEY_RING=$4
FUNCTION_REGION=$5

deploy_queue(){
    local queue=$1

    VERB="create"
    if gcloud tasks queues describe "$queue"  &>/dev/null; then
        VERB="update"
    fi

    gcloud tasks queues $VERB "$queue" \
    --max-concurrent-dispatches="2048" \
    --max-attempts="100" \
    --max-dispatches-per-second="500"
}

# For each item in our packages directory run
#   gcloud functions deploy
# Then copy the tar out to our "targets" directory for further unpacking
workdir=$(pwd)
echo "$workdir"
targets=$workdir/targets
mkdir -p "$targets"
echo "$targets"
cd "$targets" || exit 1
for f in *; do
    # Skip symlinks and our gcf-utils/generate-bot directory as it is not a function
<<<<<<< HEAD
    if [[ -d "$f" && ! -L "$f" && "$f" != "gcf-utils" && "$f" != "generate-bot" && "$f" != "monitoring-system"]]; then
=======
    if [[ -d "$f" && ! -L "$f" && "$f" != "gcf-utils" && "$f" != "generate-bot" && "$f" != "monitoring-system" ]]; then
>>>>>>> 004a676d
        # Subshell to avoid having to cd back
        (
        cd "$f" || exit 1
        echo "$f"
        # Javascript does not allow function names with '-' so we need to
        # replace the directory name (which might have '-') with "_"
        functionname=${f//-/_}
        queuename=${f//_/-}
        echo "About to publish function $functionname"

        gcloud functions deploy "$functionname" --trigger-http \
            --runtime nodejs10 \
            --region "$FUNCTION_REGION" \
            --set-env-vars DRIFT_PRO_BUCKET="$BUCKET",KEY_LOCATION="$KEY_LOCATION",KEY_RING="$KEY_RING",GCF_SHORT_FUNCTION_NAME="$functionname",PROJECT_ID="$PROJECT_ID",GCF_LOCATION="$FUNCTION_REGION",PUPPETEER_SKIP_CHROMIUM_DOWNLOAD='1'

        deploy_queue "$queuename"

        )
    fi
done<|MERGE_RESOLUTION|>--- conflicted
+++ resolved
@@ -52,11 +52,7 @@
 cd "$targets" || exit 1
 for f in *; do
     # Skip symlinks and our gcf-utils/generate-bot directory as it is not a function
-<<<<<<< HEAD
-    if [[ -d "$f" && ! -L "$f" && "$f" != "gcf-utils" && "$f" != "generate-bot" && "$f" != "monitoring-system"]]; then
-=======
     if [[ -d "$f" && ! -L "$f" && "$f" != "gcf-utils" && "$f" != "generate-bot" && "$f" != "monitoring-system" ]]; then
->>>>>>> 004a676d
         # Subshell to avoid having to cd back
         (
         cd "$f" || exit 1
