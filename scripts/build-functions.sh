--- conflicted
+++ resolved
@@ -27,11 +27,7 @@
 cd packages || exit 1
 for f in *; do
     # Skip symlinks and our gcf-utils/generate-bot directory as it is not a function
-<<<<<<< HEAD
-    if [[ -d "$f" && ! -L "$f" && "$f" != "gcf-utils" && "$f" != "generate-bot"]] then
-=======
     if [[ -d "$f" && ! -L "$f" && "$f" != "gcf-utils" && "$f" != "generate-bot" ]]; then
->>>>>>> d7d9a9d9
         (
         cd "$f" || exit 1
         echo "$f"
