--- conflicted
+++ resolved
@@ -166,12 +166,7 @@
       branchProtection: wp.branchProtection,
       label: wp.label,
       author: wp.author,
-<<<<<<< HEAD
       installationId: wp.installationId,
-=======
-      reactionId: wp.reactionId,
-      installationToken: wp.installationId,
->>>>>>> 89bd4891
     },
     method: 'upsert',
   };
