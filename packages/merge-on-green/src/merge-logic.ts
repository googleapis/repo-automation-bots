// Copyright 2020 Google LLC
//
// Licensed under the Apache License, Version 2.0 (the "License");
// you may not use this file except in compliance with the License.
// You may obtain a copy of the License at
//
//      http://www.apache.org/licenses/LICENSE-2.0
//
// Unless required by applicable law or agreed to in writing, software
// distributed under the License is distributed on an "AS IS" BASIS,
// WITHOUT WARRANTIES OR CONDITIONS OF ANY KIND, either express or implied.
// See the License for the specific language governing permissions and
// limitations under the License.

import { GitHubAPI } from 'probot/lib/github';
import { SSL_OP_PKCS1_CHECK_2 } from 'constants';

interface CommentOnPR {}

interface CheckRun {
  name: string;
  conclusion: string;
}

interface CheckStatus {
  context: string;
  state: string;
}
interface Reviews {
  user: {
    login: string;
  };
  state: string;
}

interface PullRequest {
  title: string;
  body: string;
  state: string;
  mergeable: boolean;
  mergeable_state: string;
}

interface RequiredChecksByLanguage {
  [key: string]: {
    requiredStatusChecks: string[];
    repoOverrides: [RepoOverrides];
  };
}

interface RepoOverrides {
  repo: string;
  requiredStatusChecks: string[];
  useBranchProtectionRules?: boolean;
}

interface Language {
  language: string;
  repo: string;
}

interface Merge {
  sha: string;
  merged: boolean;
  message: string;
}

interface Update {
  message: string;
  url: string;
}

/**
 * Function gets latest commit in a PR
 * @param owner of pr (from Watch PR)
 * @param repo of pr (from Watch PR)
 * @param pr number of pr (from Watch PR)
 * @param github unique installation id for each function
 * @returns most recent sha as a string
 */
mergeOnGreen.getLatestCommit = async function getLatestCommit(
  owner: string,
  repo: string,
  pr: number,
  github: GitHubAPI
): Promise<string> {
  try {
    // TODO: consider switching this to an async iterator, which would work
    // for more than 100.
    const data = await github.pulls.listCommits({
      owner,
      repo,
      pull_number: pr,
      per_page: 100,
      page: 1,
    });
    return data.data[data.data.length - 1].sha;
  } catch (err) {
    return '';
  }
};

/**
 * Function gets PR info
 * @param owner of pr (from Watch PR)
 * @param repo of pr (from Watch PR)
 * @param pr number of pr (from Watch PR)
 * @param github unique installation id for each function
 * @returns PR information, most importantly the title, body, state (open/closed), whether it is mergeable, and what state that is in (dirty, clean, behind, etc.)
 */
mergeOnGreen.getPR = async function getPR(
  owner: string,
  repo: string,
  pr: number,
  github: GitHubAPI
): Promise<PullRequest> {
  try {
    const data = await github.pulls.get({
      owner,
      repo,
      pull_number: pr,
    });
    return data.data;
  } catch (err) {
    return {
      title: '',
      body: '',
      state: '',
      mergeable: false,
      mergeable_state: '',
    };
  }
};

/**
 * Function checks whether the PR has the appropriate MOG label
 * @param owner of pr (from Watch PR)
 * @param repo of pr (from Watch PR)
 * @param pr number of pr (from Watch PR)
 * @param labelName label name that we're checking for, is a string
 * @param github unique installation id for each function
 * @returns a boolean of whether the label is included
 */
mergeOnGreen.hasMOGLabel = async function hasMOGLabel(
  owner: string,
  repo: string,
  pr: number,
  labelName: string,
  github: GitHubAPI
): Promise<boolean> {
  const start = Date.now();
  let isMOG = false;
  try {
    const labels = await github.issues.listLabelsOnIssue({
      owner,
      repo,
      issue_number: pr,
    });
    const labelArray = labels.data;
    console.info(
      `checked hasMOGLabel in ${Date.now() - start}ms ${owner}/${repo}/${pr}`
    );
    if (labelArray) {
      const mog = labelArray.find(element => element.name === labelName);
      if (mog) {
        isMOG = true;
      }
    }
    return isMOG;
  } catch (err) {
    return isMOG;
  }
};

/**
 * Function grabs the required checks of the master branch
 * @param owner of pr (from Watch PR)
 * @param repo of pr (from Watch PR)
 * @param github unique installation id for each function
 * @returns a string array of the names of the required checks
 */
mergeOnGreen.getBranchProtection = async function getBranchProtection(
  owner: string,
  repo: string,
  github: GitHubAPI
): Promise<string[]> {
  try {
    const branchProtection = (
      await github.repos.getBranchProtection({
        owner,
        repo,
        branch: 'master',
      })
    ).data.required_status_checks.contexts;
    console.log(
      `checking branch protection for ${owner}/${repo}: ${branchProtection}`
    );
    return branchProtection;
  } catch (err) {
    return [];
  }
};

/**
 * Function grabs the statuses that have run for a given Sha
 * @param owner of pr (from Watch PR)
 * @param repo of pr (from Watch PR)
 * @param github unique installation id for each function
 * @param headSha the head sha commit
 * @returns an array of Check Statuses that has their names and statuses
 */
mergeOnGreen.getStatusi = async function getStatusi(
  owner: string,
  repo: string,
  github: GitHubAPI,
  headSha: string,
  num: number
): Promise<CheckStatus[]> {
  const start = Date.now();
  try {
    const data = (
      await github.repos.listStatusesForRef({
        owner,
        repo,
        ref: headSha,
        per_page: 100,
        page: num,
      })
    ).data;
    console.info(
      `called getStatusi in ${Date.now() - start}ms ${owner}/${repo}, ${
        data[0].context
      }`
    );
    return data;
  } catch (err) {
    return [];
  }
};

/**
 * Function iterates through the multiple pages of check statuses and concatenates them into a large array
 * @param owner of pr (from Watch PR)
 * @param repo of pr (from Watch PR)
 * @param github unique installation id for each function
 * @param headSha the head sha commit
 * @returns an array of Check Statuses that has their names and statuses
 */
mergeOnGreen.iterateGetStatusi = async function iterateGetStatusi(
  owner: string,
  repo: string,
<<<<<<< HEAD
  github: GitHubAPI,
  headSha: string
): Promise<CheckStatus[]> {
  let results: CheckStatus[] = [];
  for (let i = 0; i < 10; i++) {
    const temp = await mergeOnGreen.getStatusi(owner, repo, github, headSha, i);
    if (temp.length !== 0) {
      results = results.concat(temp);
=======
  github: GitHubAPI
) {
  const branchProtection = (
    await github.repos.getBranchProtection({
      owner,
      repo,
      branch: 'master',
    })
  ).data.required_status_checks.contexts;
  console.log(`branch protection for ${owner}/${repo}: ${branchProtection}`);
  return branchProtection;
};

mergeOnGreen.getRequiredChecks = async function getRequiredChecks(
  github: GitHubAPI,
  owner: string,
  repo: string
): Promise<string[]> {
  const [checksByLanguage, languageMap] = await Promise.all([
    mergeOnGreen.requiredChecksByLanguage(github),
    mergeOnGreen.mapReposToLanguage(github),
  ]);
  if (checksByLanguage && languageMap) {
    const language = languageMap.find(
      (element: Language) => element.repo === `${owner}/${repo}`
    );
    if (language !== undefined) {
      if (checksByLanguage[language.language].repoOverrides !== undefined) {
        const isOverriden = checksByLanguage[
          language.language
        ].repoOverrides.find(
          (element: RepoOverrides) => element.repo === `${owner}/${repo}`
        );
        if (isOverriden) {
          console.log(
            `Your language's required checks were overridden because of the repo ${owner}/${repo}` +
              `it is ${isOverriden.useBranchProtectionRules} that ${owner}/${repo} uses default branch protection`
          );
          if (isOverriden.useBranchProtectionRules === true) {
            console.log(`Checking branch protection for ${owner}/${repo}`);
            const branchProtection = await mergeOnGreen.getBranchProtection(
              owner,
              repo,
              github
            );
            console.log(`Using native branch protection for ${owner}/${repo}`);
            return branchProtection;
          }
          return isOverriden.requiredStatusChecks;
        }
      }
      return checksByLanguage[language.language].requiredStatusChecks;
    } else {
      console.info(
        `${owner}/${repo} does not have a corresponding language in sloth/repos.json`
      );
      return [];
>>>>>>> 35164e79
    }
  }
  return results;
};

/**
 * Function grabs the check runs that have run for a given Sha (a sha can run statuses and check runs)
 * @param owner of pr (from Watch PR)
 * @param repo of pr (from Watch PR)
 * @param github unique installation id for each function
 * @param headSha the head sha commit
 * @returns an array of Check Statuses that has their names and statuses
 */
mergeOnGreen.getCheckRuns = async function getCheckRuns(
  owner: string,
  repo: string,
  github: GitHubAPI,
  headSha: string,
  num: number
): Promise<CheckRun[]> {
  const start = Date.now();
  try {
    const checkRuns = await github.checks.listForRef({
      owner,
      repo,
      ref: headSha,
      per_page: 100,
      page: num,
    });
    console.info(
      `called getCheckRuns in ${Date.now() - start}ms ${owner}/${repo}`
    );
    return checkRuns.data.check_runs;
  } catch (err) {
    return [];
  }
};

/**
 * Function iterates through the multiple pages of check statuses and concatenates them into a large array
 * @param owner of pr (from Watch PR)
 * @param repo of pr (from Watch PR)
 * @param github unique installation id for each function
 * @param headSha the head sha commit
 * @returns an array of Check Runs that has their names and statuses
 */
mergeOnGreen.iterateGetCheckRuns = async function iterateGetCheckRuns(
  owner: string,
  repo: string,
  github: GitHubAPI,
  headSha: string
): Promise<CheckRun[]> {
  let results: CheckRun[] = [];
  for (let i = 0; i < 10; i++) {
    const temp = await mergeOnGreen.getCheckRuns(
      owner,
      repo,
      github,
      headSha,
      i
    );
    if (temp !== undefined) {
      results = results.concat(temp);
    }
  }
  return results;
};

/**
 * Function checks whether a required check is in a check run array
 * @param checkRuns array of check runs (from function getCheckRuns)
 * @param check a required check from the branch protection
 * @returns a boolean of whether there's a match
 */
mergeOnGreen.checkForRequiredSC = function checkForRequiredSC(
  checkRuns: CheckRun[],
  check: string
): boolean {
  if (checkRuns.length !== 0) {
    const checkRunCompleted = checkRuns.find(element => element.name === check);
    if (
      checkRunCompleted !== undefined &&
      checkRunCompleted.conclusion === 'success'
    ) {
      return true;
    }
  }
  return false;
};

/**
 * Function calls the branch protection for master branch, as well as the check runs and check statuses, to see
 * if all required checks have passed
 * @param owner of pr (from Watch PR)
 * @param repo of pr (from Watch PR)
 * @param pr pr number
 * @param labelName the name of the label we want to check for (i.e., 'automerge')
 * @param github unique installation id for each function
 * @param requiredChecks a string array of required checks grabbed from master branch protection
 * @returns a boolean of whether all required checks have passed
 */
mergeOnGreen.statusesForRef = async function statusesForRef(
  owner: string,
  repo: string,
  pr: number,
  labelName: string,
  github: GitHubAPI,
  requiredChecks: string[]
): Promise<boolean> {
  const start = Date.now();
  const headSha = await mergeOnGreen.getLatestCommit(owner, repo, pr, github);
  const [mogLabel, checkStatus] = await Promise.all([
    await mergeOnGreen.hasMOGLabel(owner, repo, pr, labelName, github),
    await mergeOnGreen.iterateGetStatusi(owner, repo, github, headSha),
  ]);
  console.info(
    `fetched statusesForRef in ${Date.now() - start}ms ${owner}/${repo}/${pr}`
  );
  checkStatus.forEach(element => {
    console.log(element);
  });

  let mergeable = true;
  let checkRuns;
  if (headSha.length !== 0 && mogLabel === true) {
    console.info(`=== checking required checks for ${owner}/${repo}/${pr} ===`);
    for (const check of requiredChecks) {
      console.log(
        `Looking for required checks in status checks for ${owner}/${repo}/${pr}.`
<<<<<<< HEAD
      );
      //since find function finds the value of the first element in the array, that will take care of the chronological order of the tests
=======
      ); //since find function finds the value of the first element in the array, that will take care of the chronological order of the tests
>>>>>>> 35164e79
      const checkCompleted = checkStatus.find(
        (element: CheckStatus) => element.context === check
      );
      if (checkCompleted === undefined) {
        console.log(
          'The status checks do not include your required checks. We will check in check runs.'
        );
        //if we can't find it in the statuses, let's check under check runs
        if (!checkRuns) {
          checkRuns = await mergeOnGreen.iterateGetCheckRuns(
            owner,
            repo,
            github,
            headSha
          );
        }
        mergeable = mergeOnGreen.checkForRequiredSC(checkRuns, check);
        if (!mergeable) {
          console.log(
            'We could not find your required checks in check runs. You have no statuses or checks that match your required checks.'
          );
          return false;
        }
      } else if (checkCompleted.state !== 'success') {
        console.info(
          `Setting mergeable false due to ${checkCompleted.context} = ${checkCompleted.state}`
        );
        return false;
      }
    }
  } else {
    console.log(
      `Either you have no head sha, no required checks, or no MOG Label for ${owner}/${repo} PR ${pr}`
    );
    return false;
  }
  return mergeable;
};

/**
 * Function grabs completed reviews on a given pr
 * @param owner of pr (from Watch PR)
 * @param repo of pr (from Watch PR)
 * @param pr pr number
 * @param github unique installation id for each function
 * @returns an array of Review types
 */
mergeOnGreen.getReviewsCompleted = async function getReviewsCompleted(
  owner: string,
  repo: string,
  pr: number,
  github: GitHubAPI
): Promise<Reviews[]> {
  try {
    const reviewsCompleted = await github.pulls.listReviews({
      owner,
      repo,
      pull_number: pr,
    });
    return reviewsCompleted.data;
  } catch (err) {
    return [];
  }
};

/**
 * This function cleans the reviews, since the listReviews method github provides returns a complete
 * history of all comments added and we just want the most recent for each reviewer
 * @param Reviews is an array of completed reviews from getReviewsCompleted()
 * @returns an array of only the most recent reviews for each reviewer
 */
mergeOnGreen.cleanReviews = function cleanReviews(
  reviewsCompleted: Reviews[]
): Reviews[] {
  const cleanReviews = [];
  const distinctReviewers: string[] = [];
  if (reviewsCompleted.length !== 0) {
    for (let x = reviewsCompleted.length - 1; x >= 0; x--) {
      const reviewsCompletedUser = reviewsCompleted[x].user.login;
      if (!distinctReviewers.includes(reviewsCompletedUser)) {
        cleanReviews.push(reviewsCompleted[x]);
        distinctReviewers.push(reviewsCompletedUser);
      }
    }
  }
  return cleanReviews;
};

// TODO: test the logic for a team that's been assigned to review.
// we might also want to make whether or not a requested viewer needs
// to have been reviewed.

/**
 * Function evaluates whether a check review has passed
 * @param owner of pr (from Watch PR)
 * @param repo of pr (from Watch PR)
 * @param pr pr number
 * @param github unique installation id for each function
 * @returns a boolean of whether there has been at least one review, and all reviews are approved
 */
mergeOnGreen.checkReviews = async function checkReviews(
  owner: string,
  repo: string,
  pr: number,
  github: GitHubAPI
): Promise<boolean> {
  const start = Date.now();
  console.info(`=== checking required reviews ${owner}/${repo}/${pr} ===`);
  const reviewsCompletedDirty = await mergeOnGreen.getReviewsCompleted(
    owner,
    repo,
    pr,
    github
  );
  let reviewsPassed = true;
  const reviewsCompleted = mergeOnGreen.cleanReviews(reviewsCompletedDirty);
  console.info(
    `fetched completed reviews in ${Date.now() -
      start}ms ${owner}/${repo}/${pr}`
  );
  if (reviewsCompleted.length !== 0) {
    reviewsCompleted.forEach(review => {
      if (review.state !== 'APPROVED') {
        console.log(
          `One of your reviewers did not approve the PR ${owner}/${repo}/${pr} state = ${review.state}`
        );
        reviewsPassed = false;
      }
    });
  } else {
    //if no one has reviewed it, fail the merge
    console.log(`No one has reviewed your PR ${owner}/${repo}/${pr}`);
    return false;
  }
  return reviewsPassed;
};

/**
 * Function merges a pr
 * @param owner of pr (from Watch PR)
 * @param repo of pr (from Watch PR)
 * @param pr pr number
 * @param github unique installation id for each function
 * @param prInfo information about the PR, most notably title and body, to use it for the commit when squashing
 * @returns the merge data type (not reused)
 */
mergeOnGreen.merge = async function merge(
  owner: string,
  repo: string,
  pr: number,
  prInfo: PullRequest,
  github: GitHubAPI
): Promise<Merge> {
  const merge = (
    await github.pulls.merge({
      owner,
      repo,
      pull_number: pr,
      commit_title: `${prInfo.title} (#${pr})`,
      commit_message: prInfo.body || '',
      merge_method: 'squash',
    })
  ).data as Merge;
  return merge;
};

/**
 * Updates a branch if it is behind master
 * @param owner of pr (from Watch PR)
 * @param repo of pr (from Watch PR)
 * @param pr pr number
 * @param github unique installation id for each function
 * @returns the update data type
 */
mergeOnGreen.updateBranch = async function updateBranch(
  owner: string,
  repo: string,
  pr: number,
  github: GitHubAPI
): Promise<Update | null> {
  try {
    const update = (
      await github.pulls.updateBranch({
        owner,
        repo,
        pull_number: pr,
      })
    ).data as Update;
    return update;
  } catch (err) {
    return null;
  }
};

/**
 * Comments on the PR
 * @param owner of pr (from Watch PR)
 * @param repo of pr (from Watch PR)
 * @param pr pr number
 * @param body the body of the comment
 * @param github unique installation id for each function
 * @returns the update data type
 */
mergeOnGreen.commentOnPR = async function commentOnPR(
  owner: string,
  repo: string,
  pr: number,
  body: string,
  github: GitHubAPI
): Promise<CommentOnPR | null> {
  try {
    const data = github.issues.createComment({
      owner,
      repo,
      issue_number: pr,
      body,
    });
    return data;
  } catch (err) {
    console.log(`There was an issue commenting on ${owner}/${repo} PR ${pr}`);
    return null;
  }
};

/**
 * Main function. Checks whether PR is open and whether there are is any master branch protection. If there
 * is, MOG continues checking to make sure reviews are approved and statuses have passed.
 * @param owner of pr (from Watch PR)
 * @param repo of pr (from Watch PR)
 * @param pr pr number
 * @param labelName name of label we are looking for ('automerge')
 * @param state whether or not the PR has been in Datastore for over 6 hours to be deleted
 * @param github unique installation id for each function
 * @returns a boolean of whether it can be removed from Datastore (either because it is stale or has merged)
 */
export async function mergeOnGreen(
  owner: string,
  repo: string,
  pr: number,
  labelName: string,
  state: string,
  github: GitHubAPI
): Promise<boolean | undefined> {
  console.info(`${owner}/${repo} checking merge on green PR status`);
  const [prInfo, requiredChecks] = await Promise.all([
    await mergeOnGreen.getPR(owner, repo, pr, github),
    await mergeOnGreen.getBranchProtection(owner, repo, github),
  ]);

  if (prInfo.state === 'closed') {
    console.log(`${owner}/${repo}/${pr} is closed`);
    return true;
  }
  if (requiredChecks.length === 0) {
    console.log(`${owner}/${repo}/${pr} has no required status checks`);
    await mergeOnGreen.commentOnPR(
      owner,
      repo,
      pr,
      `Your PR doesn't have any required checks. Please add required checks to your master branch and then re-add the ${labelName} label.`,
      github
    );
    return true;
  }

  const [checkReview, checkStatus] = await Promise.all([
    mergeOnGreen.checkReviews(owner, repo, pr, github),
    mergeOnGreen.statusesForRef(
      owner,
      repo,
      pr,
      labelName,
      github,
      requiredChecks
    ),
  ]);

  const failedMesssage = `Your PR was not mergeable because either one of your required status checks failed, or one of your required reviews was not approved. See required reviews for your repo here: https://github.com/googleapis/sloth/blob/master/required-checks.json`;
  const conflictMessage =
    'Your PR has conflicts that you need to resolve before merge-on-green can automerge';
  const continueMesssage =
    'Your PR has attempted to merge for 3 hours. Please check that all required checks have passed, you have an automerge label, and that all your reviewers have approved the PR';

  console.info(
    `checkReview = ${checkReview} checkStatus = ${checkStatus} state = ${state} ${owner}/${repo}/${pr}`
  );

  if (checkReview === true && checkStatus === true) {
    let merged = false;
    try {
      console.info(`attempt to merge ${owner}/${repo}/${pr}`);
      await mergeOnGreen.merge(owner, repo, pr, prInfo, github);
      merged = true;
    } catch (err) {
      console.info(
        `Is ${owner}/${repo}/${pr} mergeable?: ${prInfo.mergeable} Mergeable_state?: ${prInfo.mergeable_state}`
      );
      console.error(
        `failed to merge "${err.message}: " ${owner}/${repo}/${pr}`
      );
      if (prInfo.mergeable_state === 'behind') {
        console.info(`Attempting to update branch ${owner}/${repo}/${pr}`);
        try {
          await mergeOnGreen.updateBranch(owner, repo, pr, github);
        } catch (err) {
          console.error(
            `failed to update branch "${err.message}" ${owner}/${repo}/${pr}`
          );
        }
      } else if (prInfo.mergeable_state === 'dirty') {
        console.info(
          `There are conflicts in the base branch of ${owner}/${repo}/${pr}`
        );
        await mergeOnGreen.commentOnPR(
          owner,
          repo,
          pr,
          conflictMessage,
          github
        );
      }
    }
    return merged;
  } else if (state === 'stop') {
    console.log(
      `${owner}/${repo}/${pr} timed out before its statuses & reviews passed`
    );
    await mergeOnGreen.commentOnPR(owner, repo, pr, failedMesssage, github);
    return true;
  } else if (state === 'comment') {
    console.log(`${owner}/${repo}/${pr} is halfway through its check`);
    await mergeOnGreen.commentOnPR(owner, repo, pr, continueMesssage, github);
    return false;
  } else {
    console.log(
      `Statuses and/or checks failed for ${owner}/${repo}/${pr}, will check again`
    );
    return false;
  }
}<|MERGE_RESOLUTION|>--- conflicted
+++ resolved
@@ -249,7 +249,6 @@
 mergeOnGreen.iterateGetStatusi = async function iterateGetStatusi(
   owner: string,
   repo: string,
-<<<<<<< HEAD
   github: GitHubAPI,
   headSha: string
 ): Promise<CheckStatus[]> {
@@ -258,65 +257,6 @@
     const temp = await mergeOnGreen.getStatusi(owner, repo, github, headSha, i);
     if (temp.length !== 0) {
       results = results.concat(temp);
-=======
-  github: GitHubAPI
-) {
-  const branchProtection = (
-    await github.repos.getBranchProtection({
-      owner,
-      repo,
-      branch: 'master',
-    })
-  ).data.required_status_checks.contexts;
-  console.log(`branch protection for ${owner}/${repo}: ${branchProtection}`);
-  return branchProtection;
-};
-
-mergeOnGreen.getRequiredChecks = async function getRequiredChecks(
-  github: GitHubAPI,
-  owner: string,
-  repo: string
-): Promise<string[]> {
-  const [checksByLanguage, languageMap] = await Promise.all([
-    mergeOnGreen.requiredChecksByLanguage(github),
-    mergeOnGreen.mapReposToLanguage(github),
-  ]);
-  if (checksByLanguage && languageMap) {
-    const language = languageMap.find(
-      (element: Language) => element.repo === `${owner}/${repo}`
-    );
-    if (language !== undefined) {
-      if (checksByLanguage[language.language].repoOverrides !== undefined) {
-        const isOverriden = checksByLanguage[
-          language.language
-        ].repoOverrides.find(
-          (element: RepoOverrides) => element.repo === `${owner}/${repo}`
-        );
-        if (isOverriden) {
-          console.log(
-            `Your language's required checks were overridden because of the repo ${owner}/${repo}` +
-              `it is ${isOverriden.useBranchProtectionRules} that ${owner}/${repo} uses default branch protection`
-          );
-          if (isOverriden.useBranchProtectionRules === true) {
-            console.log(`Checking branch protection for ${owner}/${repo}`);
-            const branchProtection = await mergeOnGreen.getBranchProtection(
-              owner,
-              repo,
-              github
-            );
-            console.log(`Using native branch protection for ${owner}/${repo}`);
-            return branchProtection;
-          }
-          return isOverriden.requiredStatusChecks;
-        }
-      }
-      return checksByLanguage[language.language].requiredStatusChecks;
-    } else {
-      console.info(
-        `${owner}/${repo} does not have a corresponding language in sloth/repos.json`
-      );
-      return [];
->>>>>>> 35164e79
     }
   }
   return results;
@@ -445,13 +385,10 @@
     console.info(`=== checking required checks for ${owner}/${repo}/${pr} ===`);
     for (const check of requiredChecks) {
       console.log(
-        `Looking for required checks in status checks for ${owner}/${repo}/${pr}.`
-<<<<<<< HEAD
-      );
+        `Looking for required checks in status checks for ${owner}/${repo}/${pr}.`        
+      ); 
+      
       //since find function finds the value of the first element in the array, that will take care of the chronological order of the tests
-=======
-      ); //since find function finds the value of the first element in the array, that will take care of the chronological order of the tests
->>>>>>> 35164e79
       const checkCompleted = checkStatus.find(
         (element: CheckStatus) => element.context === check
       );
