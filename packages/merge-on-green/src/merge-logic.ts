// Copyright 2020 Google LLC
//
// Licensed under the Apache License, Version 2.0 (the "License");
// you may not use this file except in compliance with the License.
// You may obtain a copy of the License at
//
//      http://www.apache.org/licenses/LICENSE-2.0
//
// Unless required by applicable law or agreed to in writing, software
// distributed under the License is distributed on an "AS IS" BASIS,
// WITHOUT WARRANTIES OR CONDITIONS OF ANY KIND, either express or implied.
// See the License for the specific language governing permissions and
// limitations under the License.

import { GitHubAPI } from 'probot/lib/github';

interface CommentOnPR {}

interface CheckRun {
  name: string;
  conclusion: string;
}

interface CheckStatus {
  context: string;
  state: string;
}
interface Reviews {
  user: {
    login: string;
  };
  state: string;
}

interface ReviewsRequested {
  users: [];
  teams: [];
}

interface PullRequest {
  title: string;
  body: string;
}

interface RequiredChecksByLanguage {
  [key: string]: {
    requiredStatusChecks: string[];
    repoOverrides: [RepoOverrides];
  };
}

interface RepoOverrides {
  repo: string;
  requiredStatusChecks: string[];
  useBranchProtectionRules: boolean;
}

interface Language {
  language: string;
  repo: string;
}

interface Merge {
  sha: string;
  merged: boolean;
  message: string;
}

interface Update {
  message: string;
  url: string;
}

// contains the installation id necessary to authenticate as an installation
mergeOnGreen.getLatestCommit = async function getLatestCommit(
  owner: string,
  repo: string,
  pr: number,
  github: GitHubAPI
): Promise<string> {
  try {
    // TODO: consider switching this to an async iterator, which would work
    // for more than 100.
    const data = await github.pulls.listCommits({
      owner,
      repo,
      pull_number: pr,
      per_page: 100,
      page: 1,
    });
    return data.data[data.data.length - 1].sha;
  } catch (err) {
    return '';
  }
};

mergeOnGreen.getPR = async function getPR(
  owner: string,
  repo: string,
  pr: number,
  github: GitHubAPI
): Promise<PullRequest> {
  try {
    const data = await github.pulls.get({
      owner,
      repo,
      pull_number: pr,
    });
    console.log(
<<<<<<< HEAD
      `github's determination of whether the ${owner}/${repo} is mergeable: ${data.data.mergeable} and the state: ${data.data.mergeable_state}`
=======
      `github's determination of whether the ${owner}/${repo}/${pr} is mergeable: ${data.data.mergeable} ${data.data.mergeable_state}`
>>>>>>> 60246a7f
    );
    return data.data;
  } catch (err) {
    return { title: '', body: '' };
  }
};

mergeOnGreen.hasMOGLabel = async function hasMOGLabel(
  owner: string,
  repo: string,
  pr: number,
  labelName: string,
  github: GitHubAPI
): Promise<boolean> {
  const start = Date.now();
  let isMOG = false;
  try {
    const labels = await github.issues.listLabelsOnIssue({
      owner,
      repo,
      issue_number: pr,
    });
    const labelArray = labels.data;
    console.info(
      `checked hasMOGLabel in ${Date.now() - start}ms ${owner}/${repo}/${pr}`
    );
    if (labelArray) {
      const mog = labelArray.find(element => element.name === labelName);
      if (mog) {
        isMOG = true;
      }
    }
    return isMOG;
  } catch (err) {
    return isMOG;
  }
};

mergeOnGreen.requiredChecksByLanguage = async function requiredChecksByLanguage(
  github: GitHubAPI
): Promise<RequiredChecksByLanguage | null> {
  try {
    const configFile = (
      await github.repos.getContents({
        owner: 'googleapis',
        repo: 'sloth',
        path: 'required-checks.json',
      })
    ).data as { content?: string };
    return JSON.parse(
      Buffer.from(configFile.content as string, 'base64').toString('utf8')
    ) as RequiredChecksByLanguage;
  } catch (err) {
    return null;
  }
};

/*
The function above gets the required checks for each repo based on
language. However, since we only have the repo name from the payload,
we need to figure out what language the repo name attaches to. Grabbing
this file tells us that info.
*/
mergeOnGreen.mapReposToLanguage = async function mapReposToLanguage(
  github: GitHubAPI
): Promise<Language[]> {
  try {
    const configFile = (
      await github.repos.getContents({
        owner: 'googleapis',
        repo: 'sloth',
        path: 'repos.json',
      })
    ).data as { content?: string };
    return JSON.parse(
      Buffer.from(configFile.content as string, 'base64').toString('utf8')
    ).repos;
  } catch (err) {
    console.error(err);
    return [];
  }
};

mergeOnGreen.getBranchProtection = async function getBranchProtection(
  owner: string,
  repo: string,
  github: GitHubAPI
) {
  const branchProtection = (
    await github.repos.getBranchProtection({
      owner,
      repo,
      branch: 'master',
    })
  ).data.required_status_checks.contexts;
  return branchProtection;
};

mergeOnGreen.getRequiredChecks = async function getRequiredChecks(
  github: GitHubAPI,
  owner: string,
  repo: string
): Promise<string[]> {
  const [checksByLanguage, languageMap] = await Promise.all([
    mergeOnGreen.requiredChecksByLanguage(github),
    mergeOnGreen.mapReposToLanguage(github),
  ]);
  if (checksByLanguage && languageMap) {
    const language = languageMap.find(
      (element: Language) => element.repo === `${owner}/${repo}`
    );
    if (language !== undefined) {
      if (checksByLanguage[language.language].repoOverrides !== undefined) {
        const isOverriden = checksByLanguage[
          language.language
        ].repoOverrides.find(
          (element: RepoOverrides) => element.repo === `${owner}/${repo}`
        );
        if (isOverriden) {
          console.log(
            `Your language's required checks were overridden because of the repo ${owner}/${repo}`
          );
          if (isOverriden.useBranchProtectionRules === true) {
            const branchProtection = await mergeOnGreen.getBranchProtection(
              owner,
              repo,
              github
            );
            console.log(`Using native branch protection for ${owner}/${repo}`);
            return branchProtection;
          }
          return isOverriden.requiredStatusChecks;
        }
      }
      return checksByLanguage[language.language].requiredStatusChecks;
    } else {
      console.info(
        `${owner}/${repo} does not have a corresponding language in sloth/repos.json`
      );
      return [];
    }
  } else {
    console.info(
      `Could not find any checks or a language map for ${owner}/${repo}`
    );
    return [];
  }
};

mergeOnGreen.getStatusi = async function getStatusi(
  owner: string,
  repo: string,
  github: GitHubAPI,
  headSha: string
): Promise<CheckStatus[]> {
  const start = Date.now();
  try {
    const data = await github.repos.listStatusesForRef({
      owner,
      repo,
      ref: headSha,
      per_page: 100,
    });
    console.info(
      `called getStatusi in ${Date.now() - start}ms ${owner}/${repo}`
    );
    return data.data;
  } catch (err) {
    return [];
  }
};

mergeOnGreen.getCheckRuns = async function getCheckRuns(
  owner: string,
  repo: string,
  github: GitHubAPI,
  headSha: string
): Promise<CheckRun[]> {
  const start = Date.now();
  try {
    const checkRuns = await github.checks.listForRef({
      owner,
      repo,
      ref: headSha,
      per_page: 100,
    });
    console.info(
      `called getCheckRuns in ${Date.now() - start}ms ${owner}/${repo}`
    );
    return checkRuns.data.check_runs;
  } catch (err) {
    return [];
  }
};

mergeOnGreen.checkForRequiredSC = function checkForRequiredSC(
  checkRuns: CheckRun[],
  check: string
): boolean {
  if (checkRuns.length !== 0) {
    const checkRunCompleted = checkRuns.find(element => element.name === check);
    if (
      checkRunCompleted !== undefined &&
      checkRunCompleted.conclusion === 'success'
    ) {
      return true;
    }
  }
  return false;
};

mergeOnGreen.statusesForRef = async function statusesForRef(
  owner: string,
  repo: string,
  pr: number,
  labelName: string,
  github: GitHubAPI
): Promise<boolean> {
  const start = Date.now();
  const headSha = await mergeOnGreen.getLatestCommit(owner, repo, pr, github);
  const [mogLabel, checkStatus, requiredChecks] = await Promise.all([
    await mergeOnGreen.hasMOGLabel(owner, repo, pr, labelName, github),
    await mergeOnGreen.getStatusi(owner, repo, github, headSha),
    await mergeOnGreen.getRequiredChecks(github, owner, repo),
  ]);
  console.info(
    `fetched statusesForRef in ${Date.now() - start}ms ${owner}/${repo}/${pr}`
  );

  let mergeable = true;
  let checkRuns;
  if (
    headSha.length !== 0 &&
    requiredChecks.length !== 0 &&
    mogLabel === true
  ) {
    console.info(`=== checking required checks for ${owner}/${repo}/${pr} ===`);
    for (const check of requiredChecks) {
      console.log('Looking for required checks in status checks.');
      //since find function finds the value of the first element in the array, that will take care of the chronological order of the tests
      const checkCompleted = checkStatus.find(
        (element: CheckStatus) => element.context === check
      );
      if (checkCompleted === undefined) {
        console.log(
          'The status checks do not include your required checks. We will check in check runs.'
        );
        //if we can't find it in the statuses, let's check under check runs
        if (!checkRuns) {
          checkRuns = await mergeOnGreen.getCheckRuns(
            owner,
            repo,
            github,
            headSha
          );
        }
        mergeable = mergeOnGreen.checkForRequiredSC(checkRuns, check);
        if (!mergeable) {
          console.log(
            'We could not find your required checks in check runs. You have no statuses or checks that match your required checks.'
          );
          return false;
        }
      } else if (checkCompleted.state !== 'success') {
        console.info(
          `Setting mergeable false due to ${checkCompleted.context} = ${checkCompleted.state}`
        );
        return false;
      }
    }
  } else {
    console.log(
      `Either you have no head sha, no required checks, or no MOG Label for ${owner}/${repo} PR ${pr}`
    );
    return false;
  }
  return mergeable;
};

mergeOnGreen.getReviewsCompleted = async function getReviewsCompleted(
  owner: string,
  repo: string,
  pr: number,
  github: GitHubAPI
): Promise<Reviews[]> {
  try {
    const reviewsCompleted = await github.pulls.listReviews({
      owner,
      repo,
      pull_number: pr,
    });
    return reviewsCompleted.data;
  } catch (err) {
    return [];
  }
};

//this function cleans the reviews, since the listReviews method github provides returns a complete history of all comments added
//and we just want the most recent for each reviewer
mergeOnGreen.cleanReviews = function cleanReviews(
  reviewsCompleted: Reviews[]
): Reviews[] {
  const cleanReviews = [];
  const distinctReviewers: string[] = [];
  if (reviewsCompleted.length !== 0) {
    for (let x = reviewsCompleted.length - 1; x >= 0; x--) {
      const reviewsCompletedUser = reviewsCompleted[x].user.login;
      if (!distinctReviewers.includes(reviewsCompletedUser)) {
        cleanReviews.push(reviewsCompleted[x]);
        distinctReviewers.push(reviewsCompletedUser);
      }
    }
  }
  return cleanReviews;
};

// TODO: test the logic for a team that's been assigned to review.
// we might also want to make whether or not a requested viewer needs
// to have been reviewed.
mergeOnGreen.checkReviews = async function checkReviews(
  owner: string,
  repo: string,
  pr: number,
  github: GitHubAPI
): Promise<boolean> {
  const start = Date.now();
  console.info(`=== checking required reviews ${owner}/${repo}/${pr} ===`);
  const reviewsCompletedDirty = await mergeOnGreen.getReviewsCompleted(
    owner,
    repo,
    pr,
    github
  );
  let reviewsPassed = true;
  const reviewsCompleted = mergeOnGreen.cleanReviews(reviewsCompletedDirty);
  console.info(
    `fetched completed reviews in ${Date.now() -
      start}ms ${owner}/${repo}/${pr}`
  );
  if (reviewsCompleted.length !== 0) {
    reviewsCompleted.forEach(review => {
      if (review.state !== 'APPROVED') {
        console.log(
          `One of your reviewers did not approve the PR ${owner}/${repo}/${pr} state = ${review.state}`
        );
        reviewsPassed = false;
      }
    });
  } else {
    //if no one has reviewed it, fail the merge
    console.log(`No one has reviewed your PR ${owner}/${repo}/${pr}`);
    return false;
  }
  return reviewsPassed;
};

mergeOnGreen.merge = async function merge(
  owner: string,
  repo: string,
  pr: number,
  github: GitHubAPI
): Promise<Merge> {
  const commitInfo = await mergeOnGreen.getPR(owner, repo, pr, github);
  const merge = (
    await github.pulls.merge({
      owner,
      repo,
      pull_number: pr,
      commit_title: commitInfo.title,
      commit_message: commitInfo.body,
      merge_method: 'squash',
    })
  ).data as Merge;
  return merge;
};

mergeOnGreen.updateBranch = async function updateBranch(
  owner: string,
  repo: string,
  pr: number,
  github: GitHubAPI
): Promise<Update | null> {
  try {
    const update = (
      await github.pulls.updateBranch({
        owner,
        repo,
        pull_number: pr,
      })
    ).data as Update;
    return update;
  } catch (err) {
    return null;
  }
};

mergeOnGreen.commentOnPR = async function commentOnPR(
  owner: string,
  repo: string,
  pr: number,
  github: GitHubAPI
): Promise<CommentOnPR | null> {
  try {
    const data = github.issues.createComment({
      owner,
      repo,
      issue_number: pr,
      body: `Your PR was not mergeable because either one of your required status checks failed, or one of your required reviews was not approved.`,
    });
    return data;
  } catch (err) {
    console.log(`There was an issue commenting on ${owner}/${repo} PR ${pr}`);
    return null;
  }
};

mergeOnGreen.checkPRMerged = async function checkPRMerged(
  owner: string,
  repo: string,
  pr: number,
  github: GitHubAPI
): Promise<boolean> {
  try {
    await github.pulls.checkIfMerged({
      owner,
      repo,
      pull_number: pr,
    });
    return true;
  } catch (err) {
    console.log(err);
    console.log(`${owner}/${repo}/${pr} was not merged`);
    return false;
  }
};

export async function mergeOnGreen(
  owner: string,
  repo: string,
  pr: number,
  labelName: string,
  state: string,
  github: GitHubAPI
): Promise<boolean | undefined> {
  console.info(`${owner}/${repo} checking merge on green PR status`);
  const isMerged = await mergeOnGreen.checkPRMerged(owner, repo, pr, github);
  if (isMerged) {
    console.log(`${owner}/${repo}/${pr} has already been merged`);
    return true;
  }

  const [checkReview, checkStatus] = await Promise.all([
    mergeOnGreen.checkReviews(owner, repo, pr, github),
    mergeOnGreen.statusesForRef(owner, repo, pr, labelName, github),
  ]);

  console.info(
    `checkReview = ${checkReview} checkStatus = ${checkStatus} state = ${state} ${owner}/${repo}/${pr}`
  );

  if (checkReview === true && checkStatus === true) {
    let merged = false;
    try {
      console.info(`attempt to merge ${owner}/${repo}/${pr}`);
      await mergeOnGreen.merge(owner, repo, pr, github);
      merged = true;
    } catch (err) {
      console.error(
        `failed to merge "${err.message}: " ${owner}/${repo}/${pr}`
      );
      console.info(`Attempting to update branch ${owner}/${repo}/${pr}`);
      try {
        await mergeOnGreen.updateBranch(owner, repo, pr, github);
      } catch (err) {
        console.error(
          `failed to update branch "${err.message}" ${owner}/${repo}/${pr}`
        );
      }
    }
    return merged;
  } else if (state === 'stop') {
    console.log(
      `${owner}/${repo}/${pr} timed out before its statuses & reviews passed`
    );
    await mergeOnGreen.commentOnPR(owner, repo, pr, github);
    return true;
  } else {
    console.log(
      `Statuses and/or checks failed for ${owner}/${repo}/${pr}, will check again`
    );
    return false;
  }
}<|MERGE_RESOLUTION|>--- conflicted
+++ resolved
@@ -107,11 +107,7 @@
       pull_number: pr,
     });
     console.log(
-<<<<<<< HEAD
-      `github's determination of whether the ${owner}/${repo} is mergeable: ${data.data.mergeable} and the state: ${data.data.mergeable_state}`
-=======
       `github's determination of whether the ${owner}/${repo}/${pr} is mergeable: ${data.data.mergeable} ${data.data.mergeable_state}`
->>>>>>> 60246a7f
     );
     return data.data;
   } catch (err) {
