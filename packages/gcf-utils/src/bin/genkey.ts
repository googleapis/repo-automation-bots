#!/usr/bin/env node
/**
 * Copyright 2019 Google LLC. All Rights Reserved.
 *
 * Licensed under the Apache License, Version 2.0 (the "License");
 * you may not use this file except in compliance with the License.
 * You may obtain a copy of the License at
 *
 *      http://www.apache.org/licenses/LICENSE-2.0
 *
 * Unless required by applicable law or agreed to in writing, software
 * distributed under the License is distributed on an "AS IS" BASIS,
 * WITHOUT WARRANTIES OR CONDITIONS OF ANY KIND, either express or implied.
 * See the License for the specific language governing permissions and
 * limitations under the License.
 */

import fs from 'fs';
import path from 'path';
import * as yargs from 'yargs';
import { Argv } from 'yargs';
import * as KMS from '@google-cloud/kms';
import { Storage, StorageOptions } from '@google-cloud/storage';
import { Base64 } from 'js-base64';
import { Options } from 'probot';
import * as tmp from 'tmp';

<<<<<<< HEAD
const argv = yargs.command(
  'gen',
  'Create and upload a client key.',
  (yargs: Argv) => {
    return yargs
      .option('keyfile', {
        describe: 'The path to the .pem keyfile',
        type: 'string',
        default: 'key.pem',
      })
      .option('verbose', {
        alias: 'v',
        default: false,
        type: 'boolean',
      })
      .option('project', {
        describe: 'Name of GCP project',
        alias: 'p',
        type: 'string',
        demand: true,
      })
      .option('location', {
        alias: 'l',
        desription: 'Keyring location',
        type: 'string',
        default: 'global',
      })
      .option('bot', {
        alias: 'b',
        type: 'string',
        description: 'Name of the bot',
      })
      .option('bucket', {
        alias: 'bu',
        type: 'string',
        description: 'Name of the Bucket',
      })
      .option('id', {
        alias: 'i',
        type: 'string',
        description: 'ID of the GitHub Application',
      });
  }
).argv;

const keyfile: string = (argv.file as string) || 'key.pem';
=======
let argv = yargs
    .command('gen', "Create and upload a client key.", (yargs: Argv) => {
        return yargs.option('keyfile', {
            describe: "The path to the .pem keyfile",
            type: 'string',
            default: "key.pem",
        }).option('verbose', {
            alias: 'v',
            default: false,
            type: 'boolean'
        }).option('project', {
            describe: 'Name of GCP project',
            alias: 'p',
            type: 'string',
            demand: true
        }).option('location', {
            alias: 'l',
            desription: 'Keyring location',
            type: 'string',
            default: 'global'
        }).option('bot', {
            alias: 'b',
            type: 'string',
            description: 'Name of the bot'
        }).option('bucket', {
            alias: 'bu',
            type: 'string',
            description: 'Name of the Bucket'
        }).option('id', {
            alias: 'i',
            type: 'string',
            description: 'ID of the GitHub Application'
        }).option('secret', {
            alias: 's',
            type: 'string',
            description: 'Webhook Secret of the GitHub Application'
        });
    }).argv;


const keyfile: string = argv.keyfile as string || 'key.pem';
>>>>>>> 55d00cf6
const project: string = argv.project as string;
const location: string = (argv.location as string) || 'global';
const keyring: string = (argv.keyring as string) || 'probot-keys';
const bucketName: string = argv.bucket as string;
const botname: string = argv.bot as string;
const webhookSecret: string = argv.secret as string;
const id: number = argv.id as number;

if (!project) {
  console.error('Project name is required');
  yargs.showHelp();
  process.exit(1);
}
if (!botname) {
  console.error('Name of the bot is required');
  yargs.showHelp();
  process.exit(1);
}
if (!webhookSecret) {
  console.error('Webhook secret is required');
  yargs.showHelp();
  process.exit(1);
}
if (!id) {
  console.error('GitHub Application ID is required');
  yargs.showHelp();
  process.exit(1);
}
if (!bucketName) {
  console.error('Bucket Name is required');
  yargs.showHelp();
  process.exit(1);
}

let keyContent = '';
try {
  keyContent = fs.readFileSync(keyfile, 'utf8');
} catch (e) {
  console.log(`Error reading file: ${keyfile}`);
  process.exit(1);
}

const blob: Options = {
  cert: keyContent,
  id,
  secret: webhookSecret,
};

async function run() {
  let encblob: Buffer = Buffer.from('');
  try {
    const opts = project
      ? ({
          projectId: project,
        } as KMS.v1.KeyManagementServiceClient.ConfigurationObject)
      : undefined;

    const kmsclient = new KMS.KeyManagementServiceClient(opts);

    const name = kmsclient.cryptoKeyPath(project, location, keyring, botname);

    const plaintext = Base64.encode(JSON.stringify(blob));
    const [kmsresult] = await kmsclient.encrypt({ name, plaintext });
    encblob = kmsresult.ciphertext;
  } catch (e) {
    console.error('Got an error encrypting the blob');
    console.error(e);
    process.exit(1);
  }

  const options = project ? ({ project } as StorageOptions) : undefined;
  const storage = new Storage(options);

  const tmpobj = tmp.dirSync();
  console.log('Dir: ', tmpobj.name);

  const fileName = path.join(tmpobj.name, botname);

  fs.writeFileSync(fileName, encblob);

  await storage.bucket(bucketName).upload(fileName);
  tmpobj.removeCallback();
}
run();<|MERGE_RESOLUTION|>--- conflicted
+++ resolved
@@ -25,96 +25,47 @@
 import { Options } from 'probot';
 import * as tmp from 'tmp';
 
-<<<<<<< HEAD
-const argv = yargs.command(
-  'gen',
-  'Create and upload a client key.',
-  (yargs: Argv) => {
-    return yargs
-      .option('keyfile', {
-        describe: 'The path to the .pem keyfile',
-        type: 'string',
-        default: 'key.pem',
-      })
-      .option('verbose', {
-        alias: 'v',
-        default: false,
-        type: 'boolean',
-      })
-      .option('project', {
-        describe: 'Name of GCP project',
-        alias: 'p',
-        type: 'string',
-        demand: true,
-      })
-      .option('location', {
-        alias: 'l',
-        desription: 'Keyring location',
-        type: 'string',
-        default: 'global',
-      })
-      .option('bot', {
-        alias: 'b',
-        type: 'string',
-        description: 'Name of the bot',
-      })
-      .option('bucket', {
-        alias: 'bu',
-        type: 'string',
-        description: 'Name of the Bucket',
-      })
-      .option('id', {
-        alias: 'i',
-        type: 'string',
-        description: 'ID of the GitHub Application',
-      });
-  }
-).argv;
-
-const keyfile: string = (argv.file as string) || 'key.pem';
-=======
 let argv = yargs
-    .command('gen', "Create and upload a client key.", (yargs: Argv) => {
-        return yargs.option('keyfile', {
-            describe: "The path to the .pem keyfile",
-            type: 'string',
-            default: "key.pem",
-        }).option('verbose', {
-            alias: 'v',
-            default: false,
-            type: 'boolean'
-        }).option('project', {
-            describe: 'Name of GCP project',
-            alias: 'p',
-            type: 'string',
-            demand: true
-        }).option('location', {
-            alias: 'l',
-            desription: 'Keyring location',
-            type: 'string',
-            default: 'global'
-        }).option('bot', {
-            alias: 'b',
-            type: 'string',
-            description: 'Name of the bot'
-        }).option('bucket', {
-            alias: 'bu',
-            type: 'string',
-            description: 'Name of the Bucket'
-        }).option('id', {
-            alias: 'i',
-            type: 'string',
-            description: 'ID of the GitHub Application'
-        }).option('secret', {
-            alias: 's',
-            type: 'string',
-            description: 'Webhook Secret of the GitHub Application'
-        });
-    }).argv;
+  .command('gen', "Create and upload a client key.", (yargs: Argv) => {
+    return yargs.option('keyfile', {
+      describe: "The path to the .pem keyfile",
+      type: 'string',
+      default: "key.pem",
+    }).option('verbose', {
+      alias: 'v',
+      default: false,
+      type: 'boolean'
+    }).option('project', {
+      describe: 'Name of GCP project',
+      alias: 'p',
+      type: 'string',
+      demand: true
+    }).option('location', {
+      alias: 'l',
+      desription: 'Keyring location',
+      type: 'string',
+      default: 'global'
+    }).option('bot', {
+      alias: 'b',
+      type: 'string',
+      description: 'Name of the bot'
+    }).option('bucket', {
+      alias: 'bu',
+      type: 'string',
+      description: 'Name of the Bucket'
+    }).option('id', {
+      alias: 'i',
+      type: 'string',
+      description: 'ID of the GitHub Application'
+    }).option('secret', {
+      alias: 's',
+      type: 'string',
+      description: 'Webhook Secret of the GitHub Application'
+    });
+  }).argv;
 
 
 const keyfile: string = argv.keyfile as string || 'key.pem';
->>>>>>> 55d00cf6
 const project: string = argv.project as string;
 const location: string = (argv.location as string) || 'global';
 const keyring: string = (argv.keyring as string) || 'probot-keys';
@@ -168,8 +119,8 @@
   try {
     const opts = project
       ? ({
-          projectId: project,
-        } as KMS.v1.KeyManagementServiceClient.ConfigurationObject)
+        projectId: project,
+      } as KMS.v1.KeyManagementServiceClient.ConfigurationObject)
       : undefined;
 
     const kmsclient = new KMS.KeyManagementServiceClient(opts);
