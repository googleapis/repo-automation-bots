// Copyright 2019 Google LLC
//
// Licensed under the Apache License, Version 2.0 (the "License");
// you may not use this file except in compliance with the License.
// You may obtain a copy of the License at
//
//      http://www.apache.org/licenses/LICENSE-2.0
//
// Unless required by applicable law or agreed to in writing, software
// distributed under the License is distributed on an "AS IS" BASIS,
// WITHOUT WARRANTIES OR CONDITIONS OF ANY KIND, either express or implied.
// See the License for the specific language governing permissions and
// limitations under the License.
//
import {Probot, Options} from 'probot';
import {ApplicationFunction} from 'probot/lib/types';
import {createProbotAuth} from 'octokit-auth-probot';

import getStream from 'get-stream';
import intoStream from 'into-stream';

import {v1 as SecretManagerV1} from '@google-cloud/secret-manager';
import {v2 as CloudTasksV2} from '@google-cloud/tasks';
import {Storage} from '@google-cloud/storage';
import * as express from 'express';
// eslint-disable-next-line node/no-extraneous-import
import {Octokit} from '@octokit/rest';
import {config as ConfigPlugin} from '@probot/octokit-plugin-config';
import {buildTriggerInfo} from './logging/trigger-info-builder';
import {GCFLogger} from './logging/gcf-logger';
import {v4} from 'uuid';

// eslint-disable-next-line @typescript-eslint/no-var-requires
const LoggingOctokitPlugin = require('../src/logging/logging-octokit-plugin.js');
<<<<<<< HEAD

type ProbotOctokitType = InstanceType<typeof ProbotOctokit>;
type CronType = 'repository' | 'installation' | 'global';
const DEFAULT_CRON_TYPE: CronType = 'repository';
const SCHEDULER_GLOBAL_EVENT_NAME = 'schedule.global';
const SCHEDULER_INSTALLATION_EVENT_NAME = 'schedule.installation';
const SCHEDULER_REPOSITORY_EVENT_NAME = 'schedule.repository';
const SCHEDULER_EVENT_NAMES = [
  SCHEDULER_GLOBAL_EVENT_NAME,
  SCHEDULER_INSTALLATION_EVENT_NAME,
  SCHEDULER_REPOSITORY_EVENT_NAME,
];
=======
const RUNNING_IN_TEST = process.env.NODE_ENV === 'test';
>>>>>>> b8bd543d

interface Scheduled {
  repo?: string;
  installation: {
    id: number;
  };
  message?: {[key: string]: string};
  cron_type?: CronType;
  cron_org?: string;
}

interface EnqueueTaskParams {
  body: string;
  signature: string;
  id: string;
  name: string;
}

export interface WrapOptions {
  background: boolean;
  logging: boolean;
}

export const logger = new GCFLogger();

export interface CronPayload {
  repository: {
    name: string;
    full_name: string;
    owner: {
      login: string;
      name: string;
    };
  };
  organization: {
    login: string;
  };
  cron_org: string;
}

/**
 * Type of function execution trigger
 */
export enum TriggerType {
  GITHUB = 'GitHub Webhook',
  SCHEDULER = 'Cloud Scheduler',
  TASK = 'Cloud Task',
  PUBSUB = 'Pub/Sub',
  UNKNOWN = 'Unknown',
}

/**
 * It creates a comment string used for `addOrUpdateissuecomment`.
 */
export const getCommentMark = (installationId: number): string => {
  return `<!-- probot comment [${installationId}]-->`;
};

/**
 * It creates a comment, or if the bot already created a comment, it
 * updates the same comment.
 *
 * @param {Octokit} octokit - The Octokit instance.
 * @param {string} owner - The owner of the issue.
 * @param {string} repo - The name of the repository.
 * @param {number} issueNumber - The number of the issue.
 * @param {number} installationId - A unique number for identifying the issue
 *   comment.
 * @param {string} commentBody - The body of the comment.
 * @param {boolean} onlyUpdate - If set to true, it will only update an
 *   existing issue comment.
 */
export const addOrUpdateIssueComment = async (
  octokit: Octokit,
  owner: string,
  repo: string,
  issueNumber: number,
  installationId: number,
  commentBody: string,
  onlyUpdate = false
) => {
  const commentMark = getCommentMark(installationId);
  const listCommentsResponse = await octokit.issues.listComments({
    owner: owner,
    repo: repo,
    per_page: 50, // I think 50 is enough, but I may be wrong.
    issue_number: issueNumber,
  });
  let found = false;
  for (const comment of listCommentsResponse.data) {
    if (comment.body?.includes(commentMark)) {
      // We found the existing comment, so updating it
      await octokit.issues.updateComment({
        owner: owner,
        repo: repo,
        comment_id: comment.id,
        body: `${commentMark}\n${commentBody}`,
      });
      found = true;
    }
  }
  if (!found && !onlyUpdate) {
    await octokit.issues.createComment({
      owner: owner,
      repo: repo,
      issue_number: issueNumber,
      body: `${commentMark}\n${commentBody}`,
    });
  }
};

export class GCFBootstrapper {
  probot?: Probot;

  secretsClient: SecretManagerV1.SecretManagerServiceClient;
  cloudTasksClient: CloudTasksV2.CloudTasksClient;
  storage: Storage;

  constructor(secretsClient?: SecretManagerV1.SecretManagerServiceClient) {
    this.secretsClient =
      secretsClient || new SecretManagerV1.SecretManagerServiceClient();
    this.cloudTasksClient = new CloudTasksV2.CloudTasksClient();
    this.storage = new Storage({autoRetry: !RUNNING_IN_TEST});
  }

  async loadProbot(
    appFn: ApplicationFunction,
    logging?: boolean
  ): Promise<Probot> {
    if (!this.probot) {
      const cfg = await this.getProbotConfig(logging);
      this.probot = new Probot(cfg);
    }

    await this.probot.load(appFn);

    return this.probot;
  }

  getSecretName(): string {
    const projectId = process.env.PROJECT_ID || '';
    const functionName = process.env.GCF_SHORT_FUNCTION_NAME || '';
    return `projects/${projectId}/secrets/${functionName}`;
  }

  getLatestSecretVersionName(): string {
    const secretName = this.getSecretName();
    return `${secretName}/versions/latest`;
  }

  async getProbotConfig(logging?: boolean): Promise<Options> {
    const name = this.getLatestSecretVersionName();
    const [version] = await this.secretsClient.accessSecretVersion({
      name: name,
    });
    // Extract the payload as a string.
    const payload = version?.payload?.data?.toString() || '';
    if (payload === '') {
      throw Error('did not retrieve a payload from SecretManager.');
    }
    const config = JSON.parse(payload);

    if (Object.prototype.hasOwnProperty.call(config, 'cert')) {
      config.privateKey = config.cert;
      delete config.cert;
    }
    if (Object.prototype.hasOwnProperty.call(config, 'id')) {
      config.appId = config.id;
      delete config.id;
    }
    if (logging) {
      logger.info('custom logging instance enabled');
      const LoggingOctokit = Octokit.plugin(LoggingOctokitPlugin)
        .plugin(ConfigPlugin)
        .defaults({authStrategy: createProbotAuth});
      return {...config, Octokit: LoggingOctokit} as Options;
    } else {
      logger.info('custom logging instance not enabled');
      const DefaultOctokit = Octokit.plugin(ConfigPlugin).defaults({
        authStrategy: createProbotAuth,
      });
      return {
        ...config,
        Octokit: DefaultOctokit,
      } as Options;
    }
  }

  /**
   * Parse the event name, delivery id, signature and task id from the request headers
   * @param request incoming trigger request
   */
  private static parseRequestHeaders(request: express.Request): {
    name: string;
    id: string;
    signature: string;
    taskId: string;
  } {
    const name =
      request.get('x-github-event') || request.get('X-GitHub-Event') || '';
    const id =
      request.get('x-github-delivery') ||
      request.get('X-GitHub-Delivery') ||
      '';
    // TODO: add test to validate this signature is used on the initial
    // webhook from GitHub:
    const signature =
      request.get('x-github-delivery') ||
      request.get('X-GitHub-Delivery') ||
      '';
    const taskId =
      request.get('X-CloudTasks-TaskName') ||
      request.get('x-cloudtasks-taskname') ||
      '';
    return {name, id, signature, taskId};
  }

  /**
   * Determine the type of trigger that started this execution
   * @param name event name from header
   * @param taskId task id from header
   */
  private static parseTriggerType(name: string, taskId: string): TriggerType {
    if (!taskId && SCHEDULER_EVENT_NAMES.includes(name)) {
      return TriggerType.SCHEDULER;
    } else if (!taskId && name === 'pubsub.message') {
      return TriggerType.PUBSUB;
    } else if (!taskId && name) {
      return TriggerType.GITHUB;
    } else if (name) {
      return TriggerType.TASK;
    }
    return TriggerType.UNKNOWN;
  }

  gcf(
    appFn: ApplicationFunction,
    wrapOptions?: WrapOptions
  ): (request: express.Request, response: express.Response) => Promise<void> {
    return async (request: express.Request, response: express.Response) => {
      wrapOptions = wrapOptions ?? {background: true, logging: false};

      this.probot =
        this.probot || (await this.loadProbot(appFn, wrapOptions?.logging));

      const {name, id, signature, taskId} =
        GCFBootstrapper.parseRequestHeaders(request);

      const triggerType: TriggerType = GCFBootstrapper.parseTriggerType(
        name,
        taskId
      );

      /**
       * Note: any logs written before resetting bindings may contain
       * bindings from previous executions
       */
      logger.resetBindings();
      logger.addBindings(buildTriggerInfo(triggerType, id, name, request.body));
      try {
        if (triggerType === TriggerType.UNKNOWN) {
          response.sendStatus(400);
          return;
        } else if (triggerType === TriggerType.SCHEDULER) {
          // TODO: currently we assume that scheduled events walk all repos
          // managed by the client libraries team, it would be good to get more
          // clever and instead pull up a list of repos we're installed on by
          // installation ID:
          await this.handleScheduled(id, request, name, signature, wrapOptions);
        } else if (
          triggerType === TriggerType.TASK ||
          triggerType === TriggerType.PUBSUB ||
          !wrapOptions?.background
        ) {
          if (!wrapOptions?.background) {
            // a bot can opt out of running through tasks, some bots do this
            // due to large payload sizes:
            logger.info(`${id}: skipping Cloud Tasks`);
          }
          let payload = request.body;
          if (triggerType === TriggerType.PUBSUB) {
            payload = this.parsePubSubPayload(request);
          }
          // If the payload contains `tmpUrl` this indicates that the original
          // payload has been written to Cloud Storage; download it.
          const body = await this.maybeDownloadOriginalBody(payload);

          // The payload does not exist, stop retrying on this task by letting
          // this request "succeed".
          if (!body) {
            logger.metric('payload-expired');
            response.send({
              statusCode: 200,
              body: JSON.stringify({message: 'Payload expired'}),
            });
            return;
          }

          // TODO: find out the best way to get this type, and whether we can
          // keep using a custom event name.
          await this.probot.receive({
            // eslint-disable-next-line @typescript-eslint/no-explicit-any
            name: name as any,
            id,
            payload: body,
          });
<<<<<<< HEAD
        } else if (triggerType === TriggerType.SCHEDULER) {
          await this.handleScheduled(id, request, signature, wrapOptions);
=======
>>>>>>> b8bd543d
        } else if (triggerType === TriggerType.GITHUB) {
          await this.enqueueTask({
            id,
            name,
            signature,
            body: JSON.stringify(request.body),
          });
        }

        response.send({
          statusCode: 200,
          body: JSON.stringify({message: 'Executed'}),
        });
      } catch (err) {
        logger.error(err);
        response.status(500).send({
          statusCode: 500,
          body: JSON.stringify({message: err.message}),
        });
        return;
      }

      logger.flushSync();
    };
  }

  /**
   * Entrypoint for handling all scheduled tasks.
   *
   * @param id {string} GitHub delivery GUID
   * @param body {Scheduled} Scheduler params. May contain additional request
   *   parameters besides the ones defined by the Scheduled type.
   * @param signature
   * @param wrapOptions
   */
  private async handleScheduled(
    id: string,
    req: express.Request,
    signature: string,
    wrapOptions: WrapOptions
  ) {
    const body: Scheduled = this.parseRequestBody(req);
    const cronType = body.cron_type ?? DEFAULT_CRON_TYPE;
    if (cronType === 'global') {
      await this.handleScheduledGlobal(id, body, signature);
    } else if (cronType === 'installation') {
      await this.handleScheduledInstallation(id, body, signature, wrapOptions);
    } else {
      await this.handleScheduledRepository(id, body, signature, wrapOptions);
    }
  }

  /**
   * Handle a scheduled tasks that should run once. Queues up a Cloud Task
   * for the `schedule.global` event.
   *
   * @param id {string} GitHub delivery GUID
   * @param body {Scheduled} Scheduler params. May contain additional request
   *   parameters besides the ones defined by the Scheduled type.
   * @param signature
   */
  private async handleScheduledGlobal(
    id: string,
    body: Scheduled,
    signature: string
  ) {
    await this.enqueueTask({
      id,
      name: SCHEDULER_GLOBAL_EVENT_NAME,
      signature,
      body: JSON.stringify(body),
    });
  }

  private async *eachInstallation(wrapOptions: WrapOptions) {
    const octokit = await this.getAuthenticatedOctokit(undefined, wrapOptions);
    const installationsPaginated = octokit.paginate.iterator(
      octokit.apps.listInstallations
    );
    for await (const response of installationsPaginated) {
      for (const installation of response.data) {
        yield installation;
      }
    }
  }

  private async *eachInstalledRepository(
    installationId: number,
    wrapOptions: WrapOptions
  ) {
    const octokit = await this.getAuthenticatedOctokit(
      installationId,
      wrapOptions
    );
    // Installations API documented here: https://developer.github.com/v3/apps/installations/
    const installationRepositoriesPaginated = octokit.paginate.iterator(
      octokit.apps.listReposAccessibleToInstallation,
      {
        mediaType: {
          previews: ['machine-man'],
        },
      }
    );
    for await (const response of installationRepositoriesPaginated) {
      for (const repo of response.data) {
        yield repo;
      }
    }
  }

  /**
   * Handle a scheduled tasks that should run per-installation.
   *
   * If an installation is specified (via installation.id in the payload),
   * queue up a Cloud Task (`schedule.installation`) for that installation
   * only. Otherwise, list all installations of the app and queue up a
   * Cloud Task for each installation.
   *
   * @param id {string} GitHub delivery GUID
   * @param body {Scheduled} Scheduler params. May contain additional request
   *   parameters besides the ones defined by the Scheduled type.
   * @param signature
   * @param wrapOptions
   */
  private async handleScheduledInstallation(
    id: string,
    body: Scheduled,
    signature: string,
    wrapOptions: WrapOptions
  ) {
    if (body.installation) {
      await this.enqueueTask({
        id,
        name: SCHEDULER_INSTALLATION_EVENT_NAME,
        signature,
        body: JSON.stringify(body),
      });
    } else {
      const generator = this.eachInstallation(wrapOptions);
      for await (const installation of generator) {
        const extraParams: Scheduled = {
          installation: {
            id: installation.id,
          },
        };
        if (
          installation.target_type === 'Organization' &&
          installation?.account?.login
        ) {
          extraParams.cron_org = installation.account.login;
        }
        const payload = {
          ...body,
          ...extraParams,
        };
        await this.enqueueTask({
          id,
          name: SCHEDULER_INSTALLATION_EVENT_NAME,
          signature,
          body: JSON.stringify(payload),
        });
      }
    }
  }

  /**
   * Handle a scheduled tasks that should run per-repository.
   *
   * If a repository is specified (via repo in the payload), queue up a
   * Cloud Task for that repository only. If an installation is specified
   * (via installation.id in the payload), list all repositories associated
   * with that installation and queue up a Cloud Task for each repository.
   * If neither is specified, list all installations and all repositories
   * for each installation, then queue up a Cloud Task for each repository.
   *
   * @param id {string} GitHub delivery GUID
   * @param body {Scheduled} Scheduler params. May contain additional request
   *   parameters besides the ones defined by the Scheduled type.
   * @param signature
   * @param wrapOptions
   */
  private async handleScheduledRepository(
    id: string,
    body: Scheduled,
    signature: string,
    wrapOptions: WrapOptions
  ) {
    if (body.repo) {
      // Job was scheduled for a single repository:
      await this.scheduledToTask(
        body.repo,
        id,
        body,
        SCHEDULER_REPOSITORY_EVENT_NAME,
        signature
      );
    } else if (body.installation) {
      const generator = this.eachInstalledRepository(
        body.installation.id,
        wrapOptions
      );
      for await (const repo of generator) {
        if (repo.archived === true || repo.disabled === true) {
          continue;
        }
        await this.scheduledToTask(
          repo.full_name,
          id,
          body,
          SCHEDULER_REPOSITORY_EVENT_NAME,
          signature
        );
      }
    } else {
      const installationGenerator = this.eachInstallation(wrapOptions);
      for await (const installation of installationGenerator) {
        const generator = this.eachInstalledRepository(
          installation.id,
          wrapOptions
        );
        const extraParams: Scheduled = {
          installation: {
            id: installation.id,
          },
        };
        if (
          installation.target_type === 'Organization' &&
          installation?.account?.login
        ) {
          extraParams.cron_org = installation.account.login;
        }
<<<<<<< HEAD
        const payload = {
          ...body,
          ...extraParams,
        };
        for await (const repo of generator) {
          if (repo.archived === true || repo.disabled === true) {
            continue;
          }
          await this.scheduledToTask(
            repo.full_name,
            id,
            payload,
            SCHEDULER_REPOSITORY_EVENT_NAME,
            signature
=======
      );
      const promises: Array<Promise<void>> = new Array<Promise<void>>();
      const batchNum = 30;
      for await (const response of installationsPaginated) {
        for (const repo of response.data) {
          if (repo.archived === true || repo.disabled === true) {
            continue;
          }
          promises.push(
            this.scheduledToTask(repo.full_name, id, body, eventName, signature)
>>>>>>> b8bd543d
          );
          if (promises.length >= batchNum) {
            await Promise.all(promises);
            promises.splice(0, promises.length);
          }
        }
      }
      // Wait for the rest.
      if (promises.length > 0) {
        await Promise.all(promises);
        promises.splice(0, promises.length);
      }
    }
  }

  /**
   * Build an app-based authenticated Octokit instance.
   *
   * @param installationId {number|undefined} The installation id to
   *   authenticate as. Required if you are trying to take action
   *   on an installed repository.
   * @param wrapOptions
   */
  async getAuthenticatedOctokit(
    installationId?: number,
    wrapOptions?: WrapOptions
  ): Promise<Octokit> {
    const cfg = await this.getProbotConfig(wrapOptions?.logging);
    const opts = {
      appId: cfg.appId,
      privateKey: cfg.privateKey,
      installationId,
    };
    if (wrapOptions?.logging) {
      const LoggingOctokit = Octokit.plugin(LoggingOctokitPlugin)
        .plugin(ConfigPlugin)
        .defaults({authStrategy: createProbotAuth});
      return new LoggingOctokit({auth: opts});
    } else {
      const DefaultOctokit = Octokit.plugin(ConfigPlugin).defaults({
        authStrategy: createProbotAuth,
      });
      return new DefaultOctokit({auth: opts});
    }
  }

  private async scheduledToTask(
    repoFullName: string,
    id: string,
    body: object,
    eventName: string,
    signature: string
  ) {
    // The payload from the scheduler is updated with additional information
    // providing context about the organization/repo that the event is
    // firing for.
    const payload = {
      ...body,
      ...this.buildRepositoryDetails(repoFullName),
    };
    try {
      await this.enqueueTask({
        id,
        name: eventName,
        signature,
        body: JSON.stringify(payload),
      });
    } catch (err) {
      logger.error(err);
    }
  }

  private parsePubSubPayload(req: express.Request) {
    const body = this.parseRequestBody(req);
    return {
      ...body,
      ...(body.repo ? this.buildRepositoryDetails(body.repo) : {}),
    };
  }

  private parseRequestBody(req: express.Request): Scheduled {
    let body = (
      Buffer.isBuffer(req.body)
        ? JSON.parse(req.body.toString('utf8'))
        : req.body
    ) as Scheduled;
    // PubSub messages have their payload encoded in body.message.data
    // as a base64 blob.
    if (body.message && body.message.data) {
      body = JSON.parse(Buffer.from(body.message.data, 'base64').toString());
    }
    return body;
  }

  private buildRepositoryDetails(repoFullName: string): {} {
    const [orgName, repoName] = repoFullName.split('/');
    return {
      repository: {
        name: repoName,
        full_name: repoFullName,
        owner: {
          login: orgName,
          name: orgName,
        },
      },
      organization: {
        login: orgName,
      },
    };
  }

  /**
   * Schedule a event trigger as a Cloud Task.
   * @param params {EnqueueTaskParams} Task parameters.
   */
  async enqueueTask(params: EnqueueTaskParams) {
    logger.info('scheduling cloud task');
    // Make a task here and return 200 as this is coming from GitHub
    const projectId = process.env.PROJECT_ID || '';
    const location = process.env.GCF_LOCATION || '';
    // queue name can contain only letters ([A-Za-z]), numbers ([0-9]), or hyphens (-):
    const queueName = (process.env.GCF_SHORT_FUNCTION_NAME || '').replace(
      /_/g,
      '-'
    );
    const queuePath = this.cloudTasksClient.queuePath(
      projectId,
      location,
      queueName
    );
    // https://us-central1-repo-automation-bots.cloudfunctions.net/merge_on_green:
    const url = `https://${location}-${projectId}.cloudfunctions.net/${process.env.GCF_SHORT_FUNCTION_NAME}`;
    logger.info(`scheduling task in queue ${queueName}`);
    if (params.body) {
      // Payload conists of either the original params.body or, if Cloud
      // Storage has been configured, a tmp file in a bucket:
      const payload = await this.maybeWriteBodyToTmp(params.body);
      await this.cloudTasksClient.createTask({
        parent: queuePath,
        task: {
          httpRequest: {
            httpMethod: 'POST',
            headers: {
              'X-GitHub-Event': params.name || '',
              'X-GitHub-Delivery': params.id || '',
              'X-Hub-Signature': params.signature || '',
              'Content-Type': 'application/json',
            },
            url,
            body: Buffer.from(payload),
          },
        },
      });
    } else {
      await this.cloudTasksClient.createTask({
        parent: queuePath,
        task: {
          httpRequest: {
            httpMethod: 'POST',
            headers: {
              'X-GitHub-Event': params.name || '',
              'X-GitHub-Delivery': params.id || '',
              'X-Hub-Signature': params.signature || '',
              'Content-Type': 'application/json',
            },
            url,
          },
        },
      });
    }
  }

  /*
   * Setting the process.env.WEBHOOK_TMP environment variable indicates
   * that the webhook payload should be written to a tmp file in Cloud
   * Storage. This allows us to circumvent the 100kb limit on Cloud Tasks.
   *
   * @param body
   */
  private async maybeWriteBodyToTmp(body: string): Promise<string> {
    if (process.env.WEBHOOK_TMP) {
      const tmp = `${Date.now()}-${v4()}.txt`;
      const bucket = this.storage.bucket(process.env.WEBHOOK_TMP);
      const writeable = bucket.file(tmp).createWriteStream({
        validation: !RUNNING_IN_TEST,
      });
      logger.info(`uploading payload to ${tmp}`);
      intoStream(body).pipe(writeable);
      await new Promise((resolve, reject) => {
        writeable.on('error', reject);
        writeable.on('finish', resolve);
      });
      return JSON.stringify({
        tmpUrl: tmp,
      });
    } else {
      return body;
    }
  }

  /*
   * If body has the key tmpUrl, download the original body from a temporary
   * folder in Cloud Storage.
   *
   * @param body
   */
  private async maybeDownloadOriginalBody(payload: {
    [key: string]: string;
  }): Promise<object | null> {
    if (payload.tmpUrl) {
      if (!process.env.WEBHOOK_TMP) {
        throw Error('no tmp directory configured');
      }
      const bucket = this.storage.bucket(process.env.WEBHOOK_TMP);
      const file = bucket.file(payload.tmpUrl);
      const readable = file.createReadStream({
        validation: process.env.NODE_ENV !== 'test',
      });
      try {
        const content = await getStream(readable);
        logger.info(`downloaded payload from ${payload.tmpUrl}`);
        return JSON.parse(content);
      } catch (e) {
        if (e.code === 404) {
          logger.info(`payload not found ${payload.tmpUrl}`);
          return null;
        }
        logger.error(`failed to download from ${payload.tmpUrl}`, e);
        throw e;
      }
    } else {
      return payload;
    }
  }
}<|MERGE_RESOLUTION|>--- conflicted
+++ resolved
@@ -32,7 +32,6 @@
 
 // eslint-disable-next-line @typescript-eslint/no-var-requires
 const LoggingOctokitPlugin = require('../src/logging/logging-octokit-plugin.js');
-<<<<<<< HEAD
 
 type ProbotOctokitType = InstanceType<typeof ProbotOctokit>;
 type CronType = 'repository' | 'installation' | 'global';
@@ -45,9 +44,7 @@
   SCHEDULER_INSTALLATION_EVENT_NAME,
   SCHEDULER_REPOSITORY_EVENT_NAME,
 ];
-=======
 const RUNNING_IN_TEST = process.env.NODE_ENV === 'test';
->>>>>>> b8bd543d
 
 interface Scheduled {
   repo?: string;
@@ -316,7 +313,7 @@
           // managed by the client libraries team, it would be good to get more
           // clever and instead pull up a list of repos we're installed on by
           // installation ID:
-          await this.handleScheduled(id, request, name, signature, wrapOptions);
+          await this.handleScheduled(id, request, signature, wrapOptions);
         } else if (
           triggerType === TriggerType.TASK ||
           triggerType === TriggerType.PUBSUB ||
@@ -354,11 +351,6 @@
             id,
             payload: body,
           });
-<<<<<<< HEAD
-        } else if (triggerType === TriggerType.SCHEDULER) {
-          await this.handleScheduled(id, request, signature, wrapOptions);
-=======
->>>>>>> b8bd543d
         } else if (triggerType === TriggerType.GITHUB) {
           await this.enqueueTask({
             id,
@@ -574,6 +566,8 @@
       }
     } else {
       const installationGenerator = this.eachInstallation(wrapOptions);
+      const promises: Array<Promise<void>> = new Array<Promise<void>>();
+      const batchNum = 30;
       for await (const installation of installationGenerator) {
         const generator = this.eachInstalledRepository(
           installation.id,
@@ -590,44 +584,30 @@
         ) {
           extraParams.cron_org = installation.account.login;
         }
-<<<<<<< HEAD
+
         const payload = {
           ...body,
           ...extraParams,
         };
-        for await (const repo of generator) {
-          if (repo.archived === true || repo.disabled === true) {
-            continue;
-          }
-          await this.scheduledToTask(
-            repo.full_name,
-            id,
-            payload,
-            SCHEDULER_REPOSITORY_EVENT_NAME,
-            signature
-=======
-      );
-      const promises: Array<Promise<void>> = new Array<Promise<void>>();
-      const batchNum = 30;
-      for await (const response of installationsPaginated) {
-        for (const repo of response.data) {
-          if (repo.archived === true || repo.disabled === true) {
-            continue;
-          }
-          promises.push(
-            this.scheduledToTask(repo.full_name, id, body, eventName, signature)
->>>>>>> b8bd543d
-          );
-          if (promises.length >= batchNum) {
-            await Promise.all(promises);
-            promises.splice(0, promises.length);
+        for await (const response of installationsPaginated) {
+          for (const repo of response.data) {
+            if (repo.archived === true || repo.disabled === true) {
+              continue;
+            }
+            promises.push(
+              this.scheduledToTask(repo.full_name, id, payload, SCHEDULER_REPOSITORY_EVENT_NAME, signature)
+            );
+            if (promises.length >= batchNum) {
+              await Promise.all(promises);
+              promises.splice(0, promises.length);
+            }
           }
         }
-      }
-      // Wait for the rest.
-      if (promises.length > 0) {
-        await Promise.all(promises);
-        promises.splice(0, promises.length);
+        // Wait for the rest.
+        if (promises.length > 0) {
+          await Promise.all(promises);
+          promises.splice(0, promises.length);
+        }
       }
     }
   }
