--- conflicted
+++ resolved
@@ -258,10 +258,7 @@
         full_name: repoFullName,
         owner: {
           login: orgName,
-<<<<<<< HEAD
           name: orgName,
-=======
->>>>>>> 7e3d3d2a
         },
       },
       organization: {
