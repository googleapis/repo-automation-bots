// Copyright 2022 Google LLC
//
// Licensed under the Apache License, Version 2.0 (the "License");
// you may not use this file except in compliance with the License.
// You may obtain a copy of the License at
//
//      http://www.apache.org/licenses/LICENSE-2.0
//
// Unless required by applicable law or agreed to in writing, software
// distributed under the License is distributed on an "AS IS" BASIS,
// WITHOUT WARRANTIES OR CONDITIONS OF ANY KIND, either express or implied.
// See the License for the specific language governing permissions and
// limitations under the License.

// This file represents the _CONTAINER that is run in the
// cloudbuild-owlbot-bootstrapper.yaml build. Depending on its env variables,
// it will execute a 'pre-' or 'post-' flow (around a language-specific container)
// for a mono repo-type object. This will be invoked by the Cloud Build file,
// which will in turn be invoked manually until it is invoked by a github webhook event.

<<<<<<< HEAD
import {openAnIssue, setConfig, DIRECTORY_PATH, ORG} from './utils';
=======
import {openAnIssue, setConfig} from './utils';
>>>>>>> cacc73c7
import {logger} from 'gcf-utils';
import {MonoRepo} from './mono-repo';
import {GithubAuthenticator} from './github-authenticator';
import {SecretManagerServiceClient} from '@google-cloud/secret-manager';
import {CliArgs, Language} from './interfaces';
import {loadApiFields} from './fetch-api-info';
import {Storage} from '@google-cloud/storage';
import {RepositoryFileCache} from '@google-automations/git-file-utils';

export async function preProcess(argv: CliArgs) {
  logger.info(`Entering pre-process for ${argv.apiId}/${argv.language}`);

  // Create github authenticator instance to get short lived token
  const githubAuthenticator = new GithubAuthenticator(
    argv.projectId,
    argv.installationId,
    new SecretManagerServiceClient()
  );
  const githubToken =
    await githubAuthenticator.getGitHubShortLivedAccessToken();

  const octokit = await githubAuthenticator.authenticateOctokit(githubToken);

  if (argv.repoToClone === '') {
    throw new Error('No repo to clone specified');
  }

  await setConfig();

  try {
    // Pre-process (before language specific-container)
    const monoRepo = new MonoRepo(
      argv.language as Language,
      argv.repoToClone!,
      githubToken,
      argv.apiId,
      octokit
    );

<<<<<<< HEAD
    await monoRepo.cloneRepoAndOpenBranch(DIRECTORY_PATH);
    const apiFields = await loadApiFields(
      argv.apiId,
      new Storage(),
      new RepositoryFileCache(octokit, {owner: ORG, repo: 'googleapis'})
=======
    await monoRepo.cloneRepoAndOpenBranch(
      argv.monoRepoPath,
      argv.interContainerVarsPath
>>>>>>> cacc73c7
    );
    logger.info(`Repo ${monoRepo.repoName} cloned`);
  } catch (err) {
    logger.info(
      `Pre process failed; opening an issue on googleapis/${
        argv.repoToClone?.match(/\/([\w-]*)(.git|$)/)![1] ?? 'googleapis'
      }`
    );

    await openAnIssue(
      octokit,
      argv.repoToClone?.match(/\/([\w-]*)(.git|$)/)![1] ?? 'googleapis',
      argv.apiId,
      argv.buildId,
      argv.projectId,
      argv.language,
      (err as any).toString()
    );
    throw err;
  }
}<|MERGE_RESOLUTION|>--- conflicted
+++ resolved
@@ -18,11 +18,7 @@
 // for a mono repo-type object. This will be invoked by the Cloud Build file,
 // which will in turn be invoked manually until it is invoked by a github webhook event.
 
-<<<<<<< HEAD
-import {openAnIssue, setConfig, DIRECTORY_PATH, ORG} from './utils';
-=======
-import {openAnIssue, setConfig} from './utils';
->>>>>>> cacc73c7
+import {openAnIssue, setConfig, ORG, writeToWellKnownFile} from './utils';
 import {logger} from 'gcf-utils';
 import {MonoRepo} from './mono-repo';
 import {GithubAuthenticator} from './github-authenticator';
@@ -62,18 +58,17 @@
       octokit
     );
 
-<<<<<<< HEAD
-    await monoRepo.cloneRepoAndOpenBranch(DIRECTORY_PATH);
+    await monoRepo.cloneRepoAndOpenBranch(
+      argv.monoRepoPath,
+      argv.interContainerVarsPath
+    );
     const apiFields = await loadApiFields(
       argv.apiId,
       new Storage(),
       new RepositoryFileCache(octokit, {owner: ORG, repo: 'googleapis'})
-=======
-    await monoRepo.cloneRepoAndOpenBranch(
-      argv.monoRepoPath,
-      argv.interContainerVarsPath
->>>>>>> cacc73c7
     );
+
+    writeToWellKnownFile(apiFields, argv.interContainerVarsPath);
     logger.info(`Repo ${monoRepo.repoName} cloned`);
   } catch (err) {
     logger.info(
