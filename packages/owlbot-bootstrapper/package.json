--- conflicted
+++ resolved
@@ -18,47 +18,9 @@
     "build/src"
   ],
   "scripts": {
-<<<<<<< HEAD
-    "test": "cd cli && npm t && cd ../app && npm t && cd ../common-container && npm t",
-    "fix": "cd cli && npm run fix && cd ../app && npm run fix && cd ../common-container && npm run fix",
-    "lint": "cd cli && npm run lint && cd ../app && npm run lint && cd ../common-container && npm run lint"
-  },
-  "dependencies": {
-    "@google-cloud/cloudbuild": "^3.1.1",
-    "@google-cloud/secret-manager": "^4.1.2",
-    "@octokit/auth-app": "^4.0.5",
-    "@octokit/rest": "^19.0.4",
-    "@types/yargs": "^17.0.12",
-    "fs": "0.0.1-security",
-    "gaxios": "^5.0.1",
-    "gcf-utils": "^14.0.1",
-    "jsonwebtoken": "^8.5.1",
-    "node-fetch": "^3.2.10",
-    "nodejs-fetch": "^1.0.0",
-    "snap-shot-it": "^7.9.6",
-    "uuidv4": "^6.2.13",
-    "yargs": "^17.5.1"
-  },
-  "devDependencies": {
-    "@types/jwt-encode": "^1.0.0",
-    "@types/mocha": "^9.1.1",
-    "@types/node": "^18.7.15",
-    "@types/node-fetch": "^2.6.2",
-    "@types/sinon": "^10.0.13",
-    "c8": "^7.12.0",
-    "cross-env": "^7.0.3",
-    "gts": "^4.0.0",
-    "lru-cache": "^7.14.0",
-    "mocha": "^10.0.0",
-    "nock": "^13.2.9",
-    "sinon": "^14.0.0",
-    "smee-client": "^1.2.3",
-    "typescript": "~4.8.2"
-=======
     "test": "cd cli && npm i && npm t && cd ../app && npm i && npm t && cd ../common-container && npm i && npm t",
     "fix": "cd cli && npm i && npm run fix && cd ../app && npm i && npm run fix && cd ../common-container && npm i && npm run fix",
     "lint": "cd cli && npm i && npm run lint && cd ../app && npm i && npm run lint && cd ../common-container && npm i && npm run lint"
->>>>>>> a301af6a
   },
   "engines": {
     "node": ">= 14"
