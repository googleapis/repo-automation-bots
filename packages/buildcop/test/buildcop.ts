--- conflicted
+++ resolved
@@ -954,86 +954,60 @@
         requests.done();
       });
     });
-  });
-<<<<<<< HEAD
-=======
-
-  it('reopens the original flaky issue when there is a duplicate', async () => {
-    const input = fs.readFileSync(
-      resolve(fixturesPath, 'testdata', 'one_failed.xml'),
-      'utf8'
-    );
-    const payload = formatPayload({
-      repo: 'tbpg/golang-samples',
-      organization: { login: 'tbpg' },
-      repository: { name: 'golang-samples' },
-      buildID: '123',
-      buildURL: 'http://example.com',
-      xunitXML: input,
-    });
-
-    const title = formatTestCase({
-      package:
-        'github.com/GoogleCloudPlatform/golang-samples/spanner/spanner_snippets',
-      testCase: 'TestSample',
-    });
-
-    const requests = nock('https://api.github.com')
-      .get(
-        '/repos/tbpg/golang-samples/issues?per_page=100&labels=buildcop%3A%20issue&state=all'
-      )
-      .reply(200, [
-        {
-          title,
-          number: 18,
-          body: 'Failure!',
-          state: 'closed',
-        },
-        {
-          title,
-          number: 19,
-          body: 'Failure!',
-          labels: [{ name: 'buildcop: flaky' }],
-          state: 'closed',
-        },
-      ])
-      .post('/repos/tbpg/golang-samples/issues/19/comments', body => {
-        snapshot(body);
-        return true;
-      })
-      .reply(200)
-      .patch('/repos/tbpg/golang-samples/issues/19', body => {
-        snapshot(body);
-        return true;
-      })
-      .reply(200);
-
-    await probot.receive({ name: 'pubsub.message', payload, id: 'abc123' });
-
-    requests.done();
-  });
-
-  describe('formatBody and containsBuildFailure', () => {
-    it('correctly finds a failure', () => {
-      const buildID = 'my-build-id';
-      const buildURL = 'my.build.url';
-      const failure = {
-        package: 'my-package',
-        testCase: 'my-test',
-      };
-      const body = buildcop.formatBody(failure, buildID, buildURL);
-      expect(buildcop.containsBuildFailure(body, buildID)).to.equal(true);
-    });
-    it('corectly does not find a failure', () => {
-      const failure = {
-        package: 'my-package',
-        testCase: 'my-test',
-      };
-      const body = buildcop.formatBody(failure, 'my-build-id', 'my.build.url');
-      expect(buildcop.containsBuildFailure(body, 'other-build-id')).to.equal(
-        false
+
+    it('reopens the original flaky issue when there is a duplicate', async () => {
+      const input = fs.readFileSync(
+        resolve(fixturesPath, 'testdata', 'one_failed.xml'),
+        'utf8'
       );
+      const payload = formatPayload({
+        repo: 'tbpg/golang-samples',
+        organization: { login: 'tbpg' },
+        repository: { name: 'golang-samples' },
+        buildID: '123',
+        buildURL: 'http://example.com',
+        xunitXML: input,
+      });
+
+      const title = formatTestCase({
+        package:
+          'github.com/GoogleCloudPlatform/golang-samples/spanner/spanner_snippets',
+        testCase: 'TestSample',
+      });
+
+      const requests = nock('https://api.github.com')
+        .get(
+          '/repos/tbpg/golang-samples/issues?per_page=100&labels=buildcop%3A%20issue&state=all'
+        )
+        .reply(200, [
+          {
+            title,
+            number: 18,
+            body: 'Failure!',
+            state: 'closed',
+          },
+          {
+            title,
+            number: 19,
+            body: 'Failure!',
+            labels: [{ name: 'buildcop: flaky' }],
+            state: 'closed',
+          },
+        ])
+        .post('/repos/tbpg/golang-samples/issues/19/comments', body => {
+          snapshot(body);
+          return true;
+        })
+        .reply(200)
+        .patch('/repos/tbpg/golang-samples/issues/19', body => {
+          snapshot(body);
+          return true;
+        })
+        .reply(200);
+
+      await probot.receive({ name: 'pubsub.message', payload, id: 'abc123' });
+
+      requests.done();
     });
   });
->>>>>>> 2190aeeb
 });