exports['buildcop app testsFailed opens an issue when testsFailed 1'] = {
  "title": "The build failed",
  "body": "The build failed\nbuildID: 123\nbuildURL: http://example.com\nstatus: failed",
  "labels": [
    "type: bug",
    "priority: p1",
    "buildcop: issue"
  ]
}

exports['buildcop app testsFailed opens a new issue when testsFailed and there is a previous one closed 1'] = {
  "title": "The build failed",
  "body": "The build failed\nbuildID: 123\nbuildURL: http://example.com\nstatus: failed",
  "labels": [
    "type: bug",
    "priority: p1",
    "buildcop: issue"
  ]
}

exports['buildcop app testsFailed comments on an existing open issue when testsFailed 1'] = {
  "body": "The build failed\nbuildID: 123\nbuildURL: http://example.com\nstatus: failed"
}

exports['buildcop app xunitXML opens an issue [Go] 1'] = {
  "title": "spanner/spanner_snippets: TestSample failed",
  "body": "spanner/spanner_snippets: TestSample failed\nbuildID: 123\nbuildURL: http://example.com\nstatus: failed",
  "labels": [
    "type: bug",
    "priority: p1",
    "buildcop: issue"
  ]
}

exports['buildcop app xunitXML closes a duplicate issue 1'] = {
  "body": "Closing as a duplicate of #19"
}

exports['buildcop app xunitXML closes a duplicate issue 2'] = {
  "state": "closed"
}

exports['buildcop app xunitXML opens an issue [Python] 1'] = {
  "title": "appengine.flexible.datastore.main_test: test_index failed",
  "body": "appengine.flexible.datastore.main_test: test_index failed\nbuildID: 123\nbuildURL: http://example.com\nstatus: failed",
  "labels": [
    "type: bug",
    "priority: p1",
    "buildcop: issue"
  ]
}

exports['buildcop app xunitXML comments on existing issue 1'] = {
  "body": "spanner/spanner_snippets: TestSample failed\nbuildID: 123\nbuildURL: http://example.com\nstatus: failed"
}

exports['buildcop app xunitXML reopens issue for failing test 1'] = {
  "labels": [
    "type: bug",
    "priority: p1",
    "buildcop: issue",
    "buildcop: flaky",
    "api: spanner"
  ],
  "state": "open"
}

exports['buildcop app xunitXML reopens issue for failing test 2'] = {
  "body": "Oops! Looks like this issue is still flaky. :grimacing:\n\nI reopened the issue, but a human will need to close it again.\n\nspanner/spanner_snippets: TestSample failed\nbuildID: 123\nbuildURL: http://example.com\nstatus: failed"
}

exports['buildcop app xunitXML closes an issue for a passing test [Go] 1'] = {
  "body": "Test passed in build 123 (http://example.com)! Closing this issue."
}

exports['buildcop app xunitXML closes an issue for a passing test [Go] 2'] = {
  "state": "closed"
}

exports['buildcop app xunitXML closes an issue for a passing test [Python] 1'] = {
  "body": "Test passed in build 123 (http://example.com)! Closing this issue."
}

exports['buildcop app xunitXML closes an issue for a passing test [Python] 2'] = {
  "state": "closed"
}

exports['buildcop app xunitXML opens multiple issues for multiple failures 1'] = {
  "title": "storage/buckets: TestBucketLock failed",
  "body": "storage/buckets: TestBucketLock failed\nbuildID: 123\nbuildURL: http://example.com\nstatus: failed",
  "labels": [
    "type: bug",
    "priority: p1",
    "buildcop: issue"
  ]
}

exports['buildcop app xunitXML opens multiple issues for multiple failures 2'] = {
  "title": "storage/buckets: TestUniformBucketLevelAccess failed",
  "body": "storage/buckets: TestUniformBucketLevelAccess failed\nbuildID: 123\nbuildURL: http://example.com\nstatus: failed",
  "labels": [
    "type: bug",
    "priority: p1",
    "buildcop: issue"
  ]
}

exports['buildcop app xunitXML opens an issue [Java] 1'] = {
  "title": "com.google.cloud.vision.it.ITSystemTest: detectSafeSearchGcsTest failed",
  "body": "com.google.cloud.vision.it.ITSystemTest: detectSafeSearchGcsTest failed\nbuildID: 123\nbuildURL: http://example.com\nstatus: failed",
  "labels": [
    "type: bug",
    "priority: p1",
    "buildcop: issue"
  ]
}

exports['buildcop app xunitXML closes an issue for a passing test [Java] 1'] = {
  "body": "Test passed in build 123 (http://example.com)! Closing this issue."
}

exports['buildcop app xunitXML closes an issue for a passing test [Java] 2'] = {
  "state": "closed"
}

<<<<<<< HEAD
exports['buildcop app xunitXML keeps an issue open for a passing test that failed in the same build (comment) 1'] = {
=======
exports['buildcop reopens the original flaky issue when there is a duplicate 1'] = {
>>>>>>> 2190aeeb
  "labels": [
    "type: bug",
    "priority: p1",
    "buildcop: issue",
<<<<<<< HEAD
    "buildcop: flaky",
    null
=======
    "buildcop: flaky"
>>>>>>> 2190aeeb
  ],
  "state": "open"
}

<<<<<<< HEAD
exports['buildcop app xunitXML keeps an issue open for a passing test that failed in the same build (comment) 2'] = {
  "body": "Looks like this issue is flaky. :worried:\n\nI'm going to leave this open and stop commenting.\n\nA human should fix and close this."
}

exports['buildcop app xunitXML keeps an issue open for a passing test that failed in the same build (issue body) 1'] = {
  "labels": [
    "type: bug",
    "priority: p1",
    "buildcop: issue",
    "buildcop: flaky",
    null
  ],
  "state": "open"
}

exports['buildcop app xunitXML keeps an issue open for a passing test that failed in the same build (issue body) 2'] = {
  "body": "Looks like this issue is flaky. :worried:\n\nI'm going to leave this open and stop commenting.\n\nA human should fix and close this."
}

exports['buildcop app xunitXML does not comment about failure on existing flaky issue 1'] = {
  "body": "storage/buckets: TestUniformBucketLevelAccess failed\nbuildID: 123\nbuildURL: http://example.com\nstatus: failed"
=======
exports['buildcop reopens the original flaky issue when there is a duplicate 2'] = {
  "body": "Oops! Looks like this issue is still flaky. :grimacing:\n\nI reopened the issue, but a human will need to close it again.\n\nspanner/spanner_snippets: TestSample failed\nbuildID: 123\nbuildURL: http://example.com\nstatus: failed"
>>>>>>> 2190aeeb
}<|MERGE_RESOLUTION|>--- conflicted
+++ resolved
@@ -123,26 +123,35 @@
   "state": "closed"
 }
 
-<<<<<<< HEAD
-exports['buildcop app xunitXML keeps an issue open for a passing test that failed in the same build (comment) 1'] = {
-=======
-exports['buildcop reopens the original flaky issue when there is a duplicate 1'] = {
->>>>>>> 2190aeeb
+exports['buildcop app reopens the original flaky issue when there is a duplicate 1'] = {
   "labels": [
     "type: bug",
     "priority: p1",
     "buildcop: issue",
-<<<<<<< HEAD
-    "buildcop: flaky",
-    null
-=======
     "buildcop: flaky"
->>>>>>> 2190aeeb
   ],
   "state": "open"
 }
 
-<<<<<<< HEAD
+exports['buildcop app reopens the original flaky issue when there is a duplicate 2'] = {
+  "body": "Oops! Looks like this issue is still flaky. :grimacing:\n\nI reopened the issue, but a human will need to close it again.\n\nspanner/spanner_snippets: TestSample failed\nbuildID: 123\nbuildURL: http://example.com\nstatus: failed"
+}
+
+exports['buildcop app xunitXML does not comment about failure on existing flaky issue 1'] = {
+  "body": "storage/buckets: TestUniformBucketLevelAccess failed\nbuildID: 123\nbuildURL: http://example.com\nstatus: failed"
+}
+
+exports['buildcop app xunitXML keeps an issue open for a passing test that failed in the same build (comment) 1'] = {
+  "labels": [
+    "type: bug",
+    "priority: p1",
+    "buildcop: issue",
+    "buildcop: flaky",
+    null
+  ],
+  "state": "open"
+}
+
 exports['buildcop app xunitXML keeps an issue open for a passing test that failed in the same build (comment) 2'] = {
   "body": "Looks like this issue is flaky. :worried:\n\nI'm going to leave this open and stop commenting.\n\nA human should fix and close this."
 }
@@ -160,12 +169,4 @@
 
 exports['buildcop app xunitXML keeps an issue open for a passing test that failed in the same build (issue body) 2'] = {
   "body": "Looks like this issue is flaky. :worried:\n\nI'm going to leave this open and stop commenting.\n\nA human should fix and close this."
-}
-
-exports['buildcop app xunitXML does not comment about failure on existing flaky issue 1'] = {
-  "body": "storage/buckets: TestUniformBucketLevelAccess failed\nbuildID: 123\nbuildURL: http://example.com\nstatus: failed"
-=======
-exports['buildcop reopens the original flaky issue when there is a duplicate 2'] = {
-  "body": "Oops! Looks like this issue is still flaky. :grimacing:\n\nI reopened the issue, but a human will need to close it again.\n\nspanner/spanner_snippets: TestSample failed\nbuildID: 123\nbuildURL: http://example.com\nstatus: failed"
->>>>>>> 2190aeeb
 }