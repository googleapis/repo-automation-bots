--- conflicted
+++ resolved
@@ -167,11 +167,7 @@
 }
 
 exports['buildcop app xunitXML reopens the original flaky issue when there is a duplicate 2'] = {
-<<<<<<< HEAD
-  "body": "Oops! Looks like this issue is still flaky. :grimacing:\n\nI reopened the issue, but a human will need to close it again.\n\n---\n\ncommit: 123\nbuildURL: http://example.com\nstatus: failed\n<details><summary>Test output</summary><br><pre>\nsnippet_test.go:242: got output \"\"; want it to contain \"4 Venue 4\" snippet_test.go:243: got output \"\"; want it to contain \"19 Venue 19\" snippet_test.go:244: got output \"\"; want it to contain \"42 Venue 42\"\n</pre></details>"
-=======
-  "body": "Oops! Looks like this issue is still flaky. It failed again. :grimacing:\n\nI reopened the issue, but a human will need to close it again.\n\n---\n\ncommit: 123\nbuildURL: http://example.com\nstatus: failed"
->>>>>>> cef0b356
+  "body": "Oops! Looks like this issue is still flaky. It failed again. :grimacing:\n\nI reopened the issue, but a human will need to close it again.\n\n---\n\ncommit: 123\nbuildURL: http://example.com\nstatus: failed\n<details><summary>Test output</summary><br><pre>\nsnippet_test.go:242: got output \"\"; want it to contain \"4 Venue 4\" snippet_test.go:243: got output \"\"; want it to contain \"19 Venue 19\" snippet_test.go:244: got output \"\"; want it to contain \"42 Venue 42\"\n</pre></details>"
 }
 
 exports['buildcop app xunitXML opens a new issue when the original is locked [Go] 1'] = {
@@ -206,9 +202,5 @@
 }
 
 exports['buildcop app xunitXML reopens issue with correct labels for failing test 2'] = {
-<<<<<<< HEAD
-  "body": "Oops! Looks like this issue is still flaky. :grimacing:\n\nI reopened the issue, but a human will need to close it again.\n\n---\n\ncommit: 123\nbuildURL: http://example.com\nstatus: failed\n<details><summary>Test output</summary><br><pre>\nsnippet_test.go:242: got output \"\"; want it to contain \"4 Venue 4\" snippet_test.go:243: got output \"\"; want it to contain \"19 Venue 19\" snippet_test.go:244: got output \"\"; want it to contain \"42 Venue 42\"\n</pre></details>"
-=======
-  "body": "Oops! Looks like this issue is still flaky. It failed again. :grimacing:\n\nI reopened the issue, but a human will need to close it again.\n\n---\n\ncommit: 123\nbuildURL: http://example.com\nstatus: failed"
->>>>>>> cef0b356
+  "body": "Oops! Looks like this issue is still flaky. It failed again. :grimacing:\n\nI reopened the issue, but a human will need to close it again.\n\n---\n\ncommit: 123\nbuildURL: http://example.com\nstatus: failed\n<details><summary>Test output</summary><br><pre>\nsnippet_test.go:242: got output \"\"; want it to contain \"4 Venue 4\" snippet_test.go:243: got output \"\"; want it to contain \"19 Venue 19\" snippet_test.go:244: got output \"\"; want it to contain \"42 Venue 42\"\n</pre></details>"
 }