// Copyright 2020 Google LLC
//
// Licensed under the Apache License, Version 2.0 (the "License");
// you may not use this file except in compliance with the License.
// You may obtain a copy of the License at
//
//      http://www.apache.org/licenses/LICENSE-2.0
//
// Unless required by applicable law or agreed to in writing, software
// distributed under the License is distributed on an "AS IS" BASIS,
// WITHOUT WARRANTIES OR CONDITIONS OF ANY KIND, either express or implied.
// See the License for the specific language governing permissions and
// limitations under the License.
//
import {Task} from './task-service';
import {
  DataProcessor,
  ProcessorOptions,
} from './data-processors/data-processor-abstract';
import {CloudLogsProcessor} from './data-processors/cloud-logs-data-processor';
import {GCFProcessor} from './data-processors/cloud-functions-data-processor';
import {
  CloudTasksProcessor,
  CloudTasksProcessorOptions,
} from './data-processors/cloud-tasks-data-processor';
import {GitHubProcessor} from './data-processors/github-data-processor';
import {ConfigUtil, Config} from './config-util';
<<<<<<< HEAD
=======
import {Firestore} from '@google-cloud/firestore';
>>>>>>> 4f928b10

export interface Factory {
  getDataProcessor(task: Task): DataProcessor;
}

export class DataProcessorFactory implements Factory {
  private config: Config;

  constructor(config?: Config) {
    this.config = config || ConfigUtil.getConfig();
  }

  /**
   * Return a relevant data processor for the given task
   * @param task a processing task
   * @throws if no appropriate data processor is found for task
   */
  public getDataProcessor(task: Task): DataProcessor {
    switch (task) {
      case Task.ProcessLogs:
        return new CloudLogsProcessor();
      case Task.ProcessGCF:
        return new GCFProcessor();
      case Task.ProcessTaskQueue:
<<<<<<< HEAD
        return new CloudTasksProcessor({
          taskQueueProjectId: this.config.task_queue_processor
            .task_queue_project_id,
          taskQueueLocation: this.config.task_queue_processor
            .task_queue_location,
        });
=======
        return new CloudTasksProcessor(this.getTaskProcessorOptions());
>>>>>>> 4f928b10
      case Task.ProcessGitHub:
        return new GitHubProcessor();
      default:
        console.error(`Couldn't identify a data processor for task: ${task}`)
        throw new Error(`Couldn't identify a data processor for task: ${task}`);
    }
  }

  private getTaskProcessorOptions(): CloudTasksProcessorOptions {
    return {
      taskQueueProjectId: this.config.task_queue_processor
        .task_queue_project_id,
      taskQueueLocation: this.config.task_queue_processor.task_queue_location,
      ...this.getProcessorOptions(),
    };
  }

  private getProcessorOptions(): ProcessorOptions {
    return {
      firestore: new Firestore({
        projectId: this.config.firestore.project_id,
      }),
    };
  }
}<|MERGE_RESOLUTION|>--- conflicted
+++ resolved
@@ -25,10 +25,7 @@
 } from './data-processors/cloud-tasks-data-processor';
 import {GitHubProcessor} from './data-processors/github-data-processor';
 import {ConfigUtil, Config} from './config-util';
-<<<<<<< HEAD
-=======
 import {Firestore} from '@google-cloud/firestore';
->>>>>>> 4f928b10
 
 export interface Factory {
   getDataProcessor(task: Task): DataProcessor;
@@ -53,16 +50,7 @@
       case Task.ProcessGCF:
         return new GCFProcessor();
       case Task.ProcessTaskQueue:
-<<<<<<< HEAD
-        return new CloudTasksProcessor({
-          taskQueueProjectId: this.config.task_queue_processor
-            .task_queue_project_id,
-          taskQueueLocation: this.config.task_queue_processor
-            .task_queue_location,
-        });
-=======
         return new CloudTasksProcessor(this.getTaskProcessorOptions());
->>>>>>> 4f928b10
       case Task.ProcessGitHub:
         return new GitHubProcessor();
       default:
