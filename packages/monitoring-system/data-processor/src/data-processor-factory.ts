// Copyright 2020 Google LLC
//
// Licensed under the Apache License, Version 2.0 (the "License");
// you may not use this file except in compliance with the License.
// You may obtain a copy of the License at
//
//      http://www.apache.org/licenses/LICENSE-2.0
//
// Unless required by applicable law or agreed to in writing, software
// distributed under the License is distributed on an "AS IS" BASIS,
// WITHOUT WARRANTIES OR CONDITIONS OF ANY KIND, either express or implied.
// See the License for the specific language governing permissions and
// limitations under the License.
//
import {Task} from './task-service';
import {
  DataProcessor,
  ProcessorOptions,
} from './data-processors/data-processor-abstract';
import {CloudLogsProcessor} from './data-processors/cloud-logs-data-processor';
import {GCFProcessor} from './data-processors/cloud-functions-data-processor';
import {
  CloudTasksProcessor,
  CloudTasksProcessorOptions,
} from './data-processors/cloud-tasks-data-processor';
import {GitHubProcessor} from './data-processors/github-data-processor';
import {ConfigUtil, Config} from './config-util';
import {Firestore} from '@google-cloud/firestore';

export interface Factory {
  getDataProcessor(task: Task): DataProcessor;
}

export class DataProcessorFactory implements Factory {
  private config: Config;

  constructor(config?: Config) {
    this.config = config || ConfigUtil.getConfig();
  }

  /**
   * Return a relevant data processor for the given task
   * @param task a processing task
   * @throws if no appropriate data processor is found for task
   */
  public getDataProcessor(task: Task): DataProcessor {
    switch (task) {
      case Task.ProcessLogs:
        return new CloudLogsProcessor();
      case Task.ProcessGCF:
        return new GCFProcessor();
      case Task.ProcessTaskQueue:
        return new CloudTasksProcessor(this.getTaskProcessorOptions());
      case Task.ProcessGitHub:
        return new GitHubProcessor();
      default:
<<<<<<< HEAD
        console.log(`Couldn't identify a data processor for task: ${task}`);
=======
        console.error(`Couldn't identify a data processor for task: ${task}`)
>>>>>>> cc3b7bcc
        throw new Error(`Couldn't identify a data processor for task: ${task}`);
    }
  }

  private getTaskProcessorOptions(): CloudTasksProcessorOptions {
    return {
      taskQueueProjectId: this.config.task_queue_processor
        .task_queue_project_id,
      taskQueueLocation: this.config.task_queue_processor.task_queue_location,
      ...this.getProcessorOptions(),
    };
  }

  private getProcessorOptions(): ProcessorOptions {
    return {
      firestore: new Firestore({
        projectId: this.config.firestore.project_id,
      }),
    };
  }
}<|MERGE_RESOLUTION|>--- conflicted
+++ resolved
@@ -54,11 +54,7 @@
       case Task.ProcessGitHub:
         return new GitHubProcessor();
       default:
-<<<<<<< HEAD
-        console.log(`Couldn't identify a data processor for task: ${task}`);
-=======
         console.error(`Couldn't identify a data processor for task: ${task}`)
->>>>>>> cc3b7bcc
         throw new Error(`Couldn't identify a data processor for task: ${task}`);
     }
   }
