// Copyright 2020 Google LLC
//
// Licensed under the Apache License, Version 2.0 (the "License");
// you may not use this file except in compliance with the License.
// You may obtain a copy of the License at
//
//      http://www.apache.org/licenses/LICENSE-2.0
//
// Unless required by applicable law or agreed to in writing, software
// distributed under the License is distributed on an "AS IS" BASIS,
// WITHOUT WARRANTIES OR CONDITIONS OF ANY KIND, either express or implied.
// See the License for the specific language governing permissions and
// limitations under the License.
//
import {describe, it} from 'mocha';
import assert from 'assert';
import {Task} from '../../src/task-service';
import {DataProcessorFactory} from '../../src/data-processor-factory';
import {DataProcessor} from '../../src/data-processors/data-processor-abstract';
import {CloudLogsProcessor} from '../../src/data-processors/cloud-logs-data-processor';
import {CloudFunctionsProcessor} from '../../src/data-processors/cloud-functions-data-processor';
import {GitHubProcessor} from '../../src/data-processors/github-data-processor';
import {CloudTasksProcessor} from '../../src/data-processors/cloud-tasks-data-processor';

describe('Data Processor Factory', () => {
  describe('getDataProcessor()', () => {
    it('returns CloudLogsProcessor for ProcessLogs task', () => {
      const processor: DataProcessor = new DataProcessorFactory().getDataProcessor(
        Task.ProcessCloudLogs
      );
      assert(processor instanceof CloudLogsProcessor);
    });
    it('returns GCFProcessor for ProcessGCF task', () => {
      const processor: DataProcessor = new DataProcessorFactory().getDataProcessor(
        Task.ProcessCloudFunctions
      );
      assert(processor instanceof CloudFunctionsProcessor);
    });
    it('returns GitHubProcessor for ProcessGitHub task', () => {
      const processor: DataProcessor = new DataProcessorFactory().getDataProcessor(
        Task.ProcessGitHub
      );
      assert(processor instanceof GitHubProcessor);
    });
    it('returns CloudTasksProcessor for ProcessTaskQueue task', () => {
      const processor: DataProcessor = new DataProcessorFactory().getDataProcessor(
        Task.ProcessTaskQueue
      );
      assert(processor instanceof CloudTasksProcessor);
    });
    it('correctly applies configuration for CloudTasksProcessor', () => {
      const config = {
        task_queue_processor: {
          task_queue_project_id: 'foo-id',
          task_queue_location: 'bar-location',
        },
        firestore: {
          project_id: 'firestore-foo',
        },
<<<<<<< HEAD
        cloud_logs_processor: {
          pub_sub_subscription: 'baz-subscription',
          pub_sub_listen_limit: 1,
=======
        cloud_functions_processor: {
          cloud_functions_project_id: 'functions-baz',
>>>>>>> 4d907522
        },
      };
      const processor: DataProcessor = new DataProcessorFactory(
        config
      ).getDataProcessor(Task.ProcessTaskQueue);
      assert(processor instanceof CloudTasksProcessor);
      assert.equal(processor.getTasksProjectId(), 'foo-id');
      assert.equal(processor.getTasksProjectLocation(), 'bar-location');

      // TODO (asonawalla): add tests for other processor configurations
    });
    it('throws an error for unknown task types', () => {
      try {
        new DataProcessorFactory().getDataProcessor('unsupported task' as Task);
        assert.fail('Expected DataProcessorFactory to throw an error');
      } catch (e) {
        assert(e);
      }
    });
  });
});<|MERGE_RESOLUTION|>--- conflicted
+++ resolved
@@ -57,14 +57,12 @@
         firestore: {
           project_id: 'firestore-foo',
         },
-<<<<<<< HEAD
         cloud_logs_processor: {
           pub_sub_subscription: 'baz-subscription',
           pub_sub_listen_limit: 1,
-=======
+        },
         cloud_functions_processor: {
           cloud_functions_project_id: 'functions-baz',
->>>>>>> 4d907522
         },
       };
       const processor: DataProcessor = new DataProcessorFactory(
