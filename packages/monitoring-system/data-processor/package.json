{
  "name": "data-processor",
  "version": "1.0.0",
  "description": "Data ingestion and transformation system for GitHub Repo Automation Bots",
  "scripts": {
    "compile": "tsc -p .",
    "clean-compile": "rm -rf ./build; rm -rf ./node_modules; npm install && npm run compile",
    "pretest": "npm run compile",
    "fix": "gts fix",
    "lint": "gts check",
    "test": "cross-env LOG_LEVEL=fatal c8 mocha --exit --recursive ./build/test/unit",
    "integration-test": "cross-env LOG_LEVEL=fatal c8 mocha --exit --recursive ./build/test/integration",
    "start": "node ./build/src/task-service.js",
    "docker-start-local": "docker run --network=host -d data-processor:1.0",
    "docker-build-local": "docker build --tag data-processor:1.0 .",
    "local-docker": "npm run compile && npm run docker-build-local && npm run docker-start-local",
    "deploy": "npm run compile && gcloud config set project repo-automation-bots && gcloud builds submit --tag gcr.io/repo-automation-bots/data-processor && gcloud run deploy --image gcr.io/repo-automation-bots/data-processor --platform managed",
    "gcurl": "curl --header \"Authorization: Bearer $(gcloud auth print-identity-token)\""
  },
  "repository": "https://github.com/googleapis/repo-automation-bots.git",
  "homepage": "https://github.com/googleapis/repo-automation-bots",
  "bugs": "https://github.com/googleapis/repo-automation-bots/issues",
  "main": "./build/src/task-service.js",
  "author": "asonawalla@google.com",
  "license": "Apache-2.0",
  "dependencies": {
    "@google-cloud/firestore": "^4.1.1",
    "@google-cloud/tasks": "^2.1.0",
<<<<<<< HEAD
    "@octokit/rest": "^18.0.2",
=======
    "@octokit/rest": "^18.0.3",
>>>>>>> 5b12fed4
    "express": "^4.17.1",
    "md5": "^2.2.1",
    "yaml": "^1.10.0"
  },
  "devDependencies": {
    "@firebase/testing": "^0.20.7",
    "@types/express": "^4.17.7",
    "@types/md5": "^2.2.0",
    "@types/mocha": "^8.0.0",
    "@types/supertest": "^2.0.10",
    "c8": "^7.2.1",
    "cross-env": "^7.0.2",
    "google-gax": "^2.6.3",
    "gts": "^2.0.0",
    "mocha": "^8.0.0",
    "supertest": "^4.0.2",
    "typescript": "^3.9.6"
  },
  "files": [
    "build/src"
  ]
}<|MERGE_RESOLUTION|>--- conflicted
+++ resolved
@@ -26,11 +26,7 @@
   "dependencies": {
     "@google-cloud/firestore": "^4.1.1",
     "@google-cloud/tasks": "^2.1.0",
-<<<<<<< HEAD
-    "@octokit/rest": "^18.0.2",
-=======
     "@octokit/rest": "^18.0.3",
->>>>>>> 5b12fed4
     "express": "^4.17.1",
     "md5": "^2.2.1",
     "yaml": "^1.10.0"
