// Copyright 2020 Google LLC
//
// Licensed under the Apache License, Version 2.0 (the "License");
// you may not use this file except in compliance with the License.
// You may obtain a copy of the License at
//
//     https://www.apache.org/licenses/LICENSE-2.0
//
// Unless required by applicable law or agreed to in writing, software
// distributed under the License is distributed on an "AS IS" BASIS,
// WITHOUT WARRANTIES OR CONDITIONS OF ANY KIND, either express or implied.
// See the License for the specific language governing permissions and
// limitations under the License.

/* eslint-disable @typescript-eslint/no-var-requires */

// eslint-disable-next-line node/no-extraneous-import
import {Probot, Octokit} from 'probot';
import {describe, it, beforeEach, afterEach} from 'mocha';
import nock from 'nock';
import * as assert from 'assert';
import {resolve} from 'path';
import fs from 'fs';
import snapshot from 'snap-shot-it';
import handler, {autoDetectLabel} from '../src/auto-label';

nock.disableNetConnect();

const fixturesPath = resolve(__dirname, '../../test/fixtures');

const downloadedFile = fs
  .readFileSync(
    resolve(__dirname, '../../test/fixtures/events/downloadedfile.json')
  )
  .toString();

const emptyFile = fs
  .readFileSync(
    resolve(__dirname, '../../test/fixtures/events/emptydownloadedfile.json')
  )
  .toString();

describe('auto-label', () => {
  let probot: Probot;

  beforeEach(() => {
    probot = new Probot({
      // use a bare instance of octokit, the default version
      // enables retries which makes testing difficult.
      // eslint-disable-next-line node/no-extraneous-require
      Octokit: require('@octokit/rest'),
    });
    probot.app = {
      getSignedJsonWebToken() {
        return 'abc123';
      },
      getInstallationAccessToken(): Promise<string> {
        return Promise.resolve('abc123');
      },
    };
    probot.load(handler);
  });

  describe('responds to events', () => {
    it('responds to issues and creates appropriate labels when there are no labels', async () => {
      const payload = require(resolve(fixturesPath, './events/issue_opened'));

      const ghRequests = nock('https://api.github.com')
        .post('/repos/testOwner/testRepo/labels')
        .reply(200, [
          {
            name: 'myGitHubLabel',
            color: 'C9FFE5',
          },
        ])
        .get('/repos/testOwner/testRepo/issues/5/labels')
        .reply(200)
        .post('/repos/testOwner/testRepo/issues/5/labels')
        .reply(200, [
          {
            name: 'myGitHubLabel',
            color: 'C9FFE5',
          },
        ]);
      handler.callStorage = async () => downloadedFile;
      await probot.receive({name: 'issues.opened', payload, id: 'abc123'});
      ghRequests.done();
    });

      //should get a 422 error when creating the label on the repo, we're mocking it already exists
      it('responds to issues and does not create labels if they are not needed', async () => {
      const payload = require(resolve(fixturesPath, './events/issue_opened'));
      const ghRequests = nock('https://api.github.com')
        .post('/repos/testOwner/testRepo/labels')
        .reply(422, [
          {
            name: 'myGitHubLabel',
            color: 'C9FFE5',
          },
        ])
        .get('/repos/testOwner/testRepo/issues/5/labels')
        .reply(200, [
          {
            name: 'myGitHubLabel',
            color: 'C9FFE5',
          },
        ]);
      handler.callStorage = async () => downloadedFile;
      await probot.receive({name: 'issues.opened', payload, id: 'abc123'});
      ghRequests.done();
    });

      //should get a 422 error when creating the label on the repo, we're mocking it already exists
    it('responds to issues and adds a label to an issue, even if the label already exists on the repo', async () => {
      const payload = require(resolve(fixturesPath, './events/issue_opened'));

      const ghRequests = nock('https://api.github.com')
        .post('/repos/testOwner/testRepo/labels')
        .reply(422, [
          {
            name: 'myGitHubLabel',
            color: 'C9FFE5',
          },
        ])
        .get('/repos/testOwner/testRepo/issues/5/labels')
        .reply(200)
        .post('/repos/testOwner/testRepo/issues/5/labels')
        .reply(200, [
          {
            name: 'myGitHubLabel',
            color: 'C9FFE5',
          },
        ]);
      handler.callStorage = async () => downloadedFile;
      await probot.receive({name: 'issues.opened', payload, id: 'abc123'});
      ghRequests.done();
    });

    it('ends execution if the JSON file is empty', async () => {
      const payload = require(resolve(fixturesPath, './events/issue_opened'));

      const ghRequests = nock('https://api.github.com');
      handler.callStorage = async () => emptyFile;
      const isFileEmpty = await handler.checkIfFileIsEmpty(
        await handler.callStorage('my-bucket', 'my-file')
      );
      assert.strictEqual(isFileEmpty, null);

      await probot.receive({name: 'issues.opened', payload, id: 'abc123'});
      ghRequests.done();
    });

    it('returns null if there is no match on the repo', async () => {
      const payload = require(resolve(fixturesPath, './events/issue_opened_no_match_repo'));
      const ghRequests = nock('https://api.github.com')
      .get('/repos/testOwner/notThere/issues/5/labels')
      .reply(200);

      handler.callStorage = async () => downloadedFile;
<<<<<<< HEAD
      expect(
        handler.checkIfElementIsInArray(
          [
            {
              github_label: '',
              repo: 'firebase/FirebaseUI-Android',
            },
          ],
          'testOwner',
          'notThere'
        )
      ).to.be.an('undefined');
=======
      const isInArray = handler.checkIfElementIsInArray(
        [
          {
            github_label: '',
            repo: 'firebase/FirebaseUI-Android',
          },
        ],
        'notThere',
        'notThere'
      );
      assert.strictEqual(isInArray, undefined);
>>>>>>> 37ca0d3c

      await probot.receive({name: 'issues.opened', payload, id: 'abc123'});
      ghRequests.done();
    });

    it('auto detects and labels a Spanner issue', async () => {
      const payload = require(resolve(
        fixturesPath,
        './events/issue_opened_spanner'
      ));

      const ghRequests = nock('https://api.github.com')
        .get('/repos/GoogleCloudPlatform/golang-samples/issues/5/labels')
        .reply(200)
        .post('/repos/GoogleCloudPlatform/golang-samples/labels')
        .reply(200, [
          {
            name: 'api: spanner'
          },
        ])
        .post(
          '/repos/GoogleCloudPlatform/golang-samples/issues/5/labels',
          body => {
            snapshot(body);
            return true;
          }
        )
        .reply(200)
        .post('/repos/GoogleCloudPlatform/golang-samples/labels')
        .reply(200, [
          {
            name: 'sample'
          },
        ])
        .post(
          '/repos/GoogleCloudPlatform/golang-samples/issues/5/labels'
        )
        .reply(200, [
          {
            name: 'sample'
          },
        ]);
      handler.callStorage = async () => downloadedFile;
      await probot.receive({name: 'issues.opened', payload, id: 'abc123'});
      ghRequests.done();
    });

    it('auto detects and labels a Cloud IoT issue', async () => {
      const payload = require(resolve(
        fixturesPath,
        './events/issue_opened_spanner'
      ));
      payload['issue']['title'] = 'Cloud IoT: TestDeploy failed';

      const ghRequests = nock('https://api.github.com')
      .get('/repos/GoogleCloudPlatform/golang-samples/issues/5/labels')
      .reply(200)
      .post('/repos/GoogleCloudPlatform/golang-samples/labels')
      .reply(200, [
        {
          name: 'api: spanner'
        },
      ])
      .post(
        '/repos/GoogleCloudPlatform/golang-samples/issues/5/labels',
        body => {
          snapshot(body);
          return true;
        }
      )
      .reply(200)
      .post('/repos/GoogleCloudPlatform/golang-samples/labels')
      .reply(200, [
        {
          name: 'sample'
        },
      ])
      .post(
        '/repos/GoogleCloudPlatform/golang-samples/issues/5/labels'
      )
      .reply(200, [
        {
          name: 'sample'
        },
      ]);
      handler.callStorage = async () => downloadedFile;
      await probot.receive({name: 'issues.opened', payload, id: 'abc123'});
      ghRequests.done();
    });

    it('does not re-label an issue', async () => {
      const payload = require(resolve(
        fixturesPath,
        './events/issue_opened_spanner'
      ));
      payload['issue']['title'] = 'spanner: this is actually about App Engine';

      const ghRequests = nock('https://api.github.com')
      .get('/repos/GoogleCloudPlatform/golang-samples/issues/5/labels')
      .reply(200, [
        {
          name: 'api: spanner'
        },
      ])
      .post('/repos/GoogleCloudPlatform/golang-samples/labels')
      .reply(200, [
        {
          name: 'api: spanner'
        },
      ])
      .post('/repos/GoogleCloudPlatform/golang-samples/labels')
      .reply(200, [
        {
          name: 'sample'
        },
      ])
      .post(
        '/repos/GoogleCloudPlatform/golang-samples/issues/5/labels'
      )
      .reply(200, [
        {
          name: 'sample'
        },
      ]);

      handler.callStorage = async () => downloadedFile;
      await probot.receive({name: 'issues.opened', payload, id: 'abc123'});
      ghRequests.done();
    });
  });

  describe('schedule repository', () => {
    it('responds to a scheduled event', async () => {
      const ghRequests = nock('https://api.github.com')
        .get('/repos/testOwner/testRepo/issues')
        .reply(200, [
          {
            number: 1,
          },
        ])
        .get('/repos/testOwner/testRepo/issues/1/labels')
        .reply(200)
        .post('/repos/testOwner/testRepo/labels', {
          name: 'myGitHubLabel',
          color: 'FEFEFA',
        })
        .reply(201, [
          {
            name: 'myGitHubLabel',
            color: 'C9FFE5',
          },
        ])
        .post('/repos/testOwner/testRepo/issues/1/labels')
        .reply(200, [
          {
            name: 'myGitHubLabel',
            color: 'C9FFE5',
          },
        ]);
      handler.callStorage = async () => downloadedFile;
      await probot.receive({
        name: 'schedule.repository',
        payload: {
          organization: {login: 'testOwner'},
          repository: {name: 'testRepo'},
          cron_org: 'testOwner',
        },
        id: 'abc123',
      });
      ghRequests.done();
    });

    it('deletes extraneous labels', async () => {
      const ghRequests = nock('https://api.github.com')
        .get('/repos/testOwner/testRepo/issues')
        .reply(200, [
          {
            number: 1,
          },
        ])
        .get('/repos/testOwner/testRepo/issues/1/labels')
        .reply(200, [{name: 'api:theWrongLabel'}])
        .post('/repos/testOwner/testRepo/labels', {
          name: 'myGitHubLabel',
          color: 'FEFEFA',
        })
        .reply(201, [
          {
            name: 'myGitHubLabel',
            color: 'C9FFE5',
          },
        ])
        .post('/repos/testOwner/testRepo/issues/1/labels')
        .reply(200, [
          {
            name: 'myGitHubLabel',
            color: 'C9FFE5',
          },
        ])
        .delete('/repos/testOwner/testRepo/issues/1/labels/api:theWrongLabel')
        .reply(200, [
          {
            name: 'myGitHubLabel',
            color: 'C9FFE5',
          },
        ]);

      handler.callStorage = async () => downloadedFile;
      await probot.receive({
        name: 'schedule.repository',
        payload: {
          organization: {login: 'testOwner'},
          repository: {name: 'testRepo'},
          cron_org: 'testOwner',
        },
        id: 'abc123',
      });
      ghRequests.done();
    });

    it('will not create labels that already exist', async () => {
      const ghRequests = nock('https://api.github.com')
        .get('/repos/testOwner/testRepo/issues')
        .reply(200, [
          {
            number: 1,
          },
        ])
        .get('/repos/testOwner/testRepo/issues/1/labels')
        .reply(200, [
          {
            name: 'myGitHubLabel',
            color: 'C9FFE5',
          },
        ])
        .post('/repos/testOwner/testRepo/labels')
        .reply(422);

      handler.callStorage = async () => downloadedFile;
      await probot.receive({
        name: 'schedule.repository',
        payload: {
          organization: {login: 'testOwner'},
          repository: {name: 'testRepo'},
          cron_org: 'testOwner',
        },
        id: 'abc123',
      });
      ghRequests.done();
    });

    it('will add a samples tag for a samples repo', async () => {
      const ghRequests = nock('https://api.github.com')
        .get('/repos/testOwner/testRepo-samples/issues')
        .reply(200, [
          {
            number: 1,
            title: 'spanner: ignored',
          },
        ])
        .post('/repos/testOwner/testRepo-samples/labels')
        .reply(201, [
          {
            name: 'api: spanner',
            color: 'C9FFE5',
          },
        ])
        .get('/repos/testOwner/testRepo-samples/issues/1/labels')
        .reply(200)
        .post('/repos/testOwner/testRepo-samples/issues/1/labels')
        .reply(200, [
          {
            name: 'api: spanner',
            color: 'C9FFE5',
          },
        ])
        .post('/repos/testOwner/testRepo-samples/labels')
        .reply(201, [
          {
            name: 'sample',
          },
        ])
        .post('/repos/testOwner/testRepo-samples/issues/1/labels')
        .reply(200, [
          {
            name: 'sample',
          },
        ]);
      handler.callStorage = async () => downloadedFile;
      await probot.receive({
        name: 'schedule.repository',
        payload: {
          organization: {login: 'testOwner'},
          repository: {name: 'testRepo-samples'},
          cron_org: 'testOwner',
        },
        id: 'abc123',
      });
      ghRequests.done();
    });
  });

  describe('installation', async () => {
    it('responds to an installation event', async () => {
      const payload = require(resolve(fixturesPath, './events/installation'));

      const ghRequests = nock('https://api.github.com')
        .get('/repos/testOwner/testRepo/issues')
        .reply(200, {
          number: 1,
        })
        .get('/repos/testOwner/testRepo/issues/1/labels')
        .reply(200)
        .post('/repos/testOwner/testRepo/labels', {
          name: 'myGitHubLabel',
          color: 'FEFEFA',
        })
        .reply(201, [
          {
            name: 'myGitHubLabel',
            color: 'C9FFE5',
          },
        ])
        .post('/repos/testOwner/testRepo/issues/1/labels')
        .reply(200, [
          {
            name: 'myGitHubLabel',
            color: 'C9FFE5',
          },
        ]);
      handler.callStorage = async () => downloadedFile;
      await probot.receive({
        name: 'installation.created',
        payload,
        id: 'abc123',
      });
      ghRequests.done();
    });
  });

  describe('autoDetectLabel', () => {
    it('finds the right label', () => {
      const data = JSON.parse(downloadedFile).repos;
      const tests = [
        {title: 'spanner: ignored', want: 'api: spanner'},
        {title: 'spanner/ignored', want: 'api: spanner'},
        {title: 'spanner.ignored', want: 'api: spanner'},
        {title: 'SPANNER.IGNORED', want: 'api: spanner'},
        {title: 'SPAN ner: ignored', want: 'api: spanner'},
        {title: 'iot: ignored', want: 'api: cloudiot'},
        {title: 'unknown: ignored', want: undefined},
        {title: 'spanner with no separator', want: undefined},
      ];
      for (const test of tests) {
        assert.strictEqual(autoDetectLabel(data, test.title), test.want);
      }
    });
  });
});<|MERGE_RESOLUTION|>--- conflicted
+++ resolved
@@ -157,20 +157,7 @@
       .reply(200);
 
       handler.callStorage = async () => downloadedFile;
-<<<<<<< HEAD
-      expect(
-        handler.checkIfElementIsInArray(
-          [
-            {
-              github_label: '',
-              repo: 'firebase/FirebaseUI-Android',
-            },
-          ],
-          'testOwner',
-          'notThere'
-        )
-      ).to.be.an('undefined');
-=======
+
       const isInArray = handler.checkIfElementIsInArray(
         [
           {
@@ -182,7 +169,6 @@
         'notThere'
       );
       assert.strictEqual(isInArray, undefined);
->>>>>>> 37ca0d3c
 
       await probot.receive({name: 'issues.opened', payload, id: 'abc123'});
       ghRequests.done();
