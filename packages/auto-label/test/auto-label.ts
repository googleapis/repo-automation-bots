--- conflicted
+++ resolved
@@ -217,7 +217,8 @@
       ));
 
       const ghRequests = nock('https://api.github.com')
-<<<<<<< HEAD
+        .get('/repos/GoogleCloudPlatform/golang-samples/issues/5/labels')
+        .reply(200)
         .post(
           '/repos/GoogleCloudPlatform/golang-samples/issues/5/labels',
           body => {
@@ -225,14 +226,6 @@
             return true;
           }
         )
-=======
-        .get('/repos/testOwner/automation-samples/issues/5/labels')
-        .reply(200)
-        .post('/repos/testOwner/automation-samples/issues/5/labels', body => {
-          snapshot(body);
-          return true;
-        })
->>>>>>> 50816d26
         .reply(200);
       handler.callStorage = async () => downloadedFile;
       await probot.receive({name: 'issues.opened', payload, id: 'abc123'});
@@ -247,7 +240,8 @@
       payload['issue']['title'] = 'Cloud IoT: TestDeploy failed';
 
       const ghRequests = nock('https://api.github.com')
-<<<<<<< HEAD
+        .get('/repos/GoogleCloudPlatform/golang-samples/issues/5/labels')
+        .reply(200)
         .post(
           '/repos/GoogleCloudPlatform/golang-samples/issues/5/labels',
           body => {
@@ -255,14 +249,6 @@
             return true;
           }
         )
-=======
-        .get('/repos/testOwner/automation-samples/issues/5/labels')
-        .reply(200)
-        .post('/repos/testOwner/automation-samples/issues/5/labels', body => {
-          snapshot(body);
-          return true;
-        })
->>>>>>> 50816d26
         .reply(200);
       handler.callStorage = async () => downloadedFile;
       await probot.receive({name: 'issues.opened', payload, id: 'abc123'});
@@ -277,7 +263,7 @@
       payload['issue']['title'] = 'spanner: this is actually about App Engine';
 
       const ghRequests = nock('https://api.github.com')
-        .get('/repos/testOwner/automation-samples/issues/5/labels')
+        .get('/repos/GoogleCloudPlatform/golang-samples/issues/5/labels')
         .reply(200, [
           {
             name: 'api: appengine',
