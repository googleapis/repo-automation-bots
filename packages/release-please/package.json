--- conflicted
+++ resolved
@@ -29,13 +29,8 @@
   },
   "dependencies": {
     "@octokit/webhooks": "^7.15.2",
-<<<<<<< HEAD
     "gcf-utils": "^7.1.3",
-    "release-please": "11.0.0-candidate.0"
-=======
-    "gcf-utils": "^7.1.1",
     "release-please": "11.1.1"
->>>>>>> d6a5a330
   },
   "devDependencies": {
     "@types/mocha": "^8.0.0",
