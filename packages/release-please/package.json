{
  "name": "release-please-bot",
  "version": "1.2.0",
  "description": "propose releases",
  "private": true,
  "author": "Google Inc.",
  "license": "Apache-2.0",
  "repository": "https://github.com/googleapis/repo-automation-bots.git",
  "homepage": "https://github.com/googleapis/repo-automation-bots",
  "bugs": "https://github.com/googleapis/repo-automation-bots/issues",
  "main": "build/src/app.js",
  "files": [
    "build/src"
  ],
  "keywords": [
    "probot",
    "github",
    "probot-app",
    "lint"
  ],
  "scripts": {
    "compile": "tsc -p .",
    "start": "node ./build/src/server.js",
    "pretest": "npm run compile",
    "test": "cross-env LOG_LEVEL=fatal c8 mocha --exit build/test",
    "test:snap": "SNAPSHOT_UPDATE=1 npm test",
    "fix": "gts fix",
    "lint": "gts check"
  },
  "dependencies": {
    "@google-automations/bot-config-utils": "^4.0.2",
    "@google-automations/label-utils": "^2.0.2",
    "@octokit/rest": "^18.12.0",
    "@octokit/webhooks": "^10.0.0",
<<<<<<< HEAD
    "gcf-utils": "^13.8.3",
    "release-please": "^13.19.2"
=======
    "gcf-utils": "^13.8.1",
    "release-please": "^13.19.3"
>>>>>>> cc517a33
  },
  "devDependencies": {
    "@types/mocha": "^9.1.1",
    "@types/node": "^18.0.0",
    "@types/semver": "^7.3.10",
    "@types/sinon": "^10.0.11",
    "c8": "^7.11.3",
    "cross-env": "^7.0.3",
    "gts": "^3.1.0",
    "js-yaml": "^4.1.0",
    "mocha": "^10.0.0",
    "nock": "^13.2.7",
    "sinon": "^14.0.0",
    "snap-shot-it": "^7.9.6",
    "typescript": "~4.7.4"
  },
  "engines": {
    "node": ">= 12.18.2"
  }
}<|MERGE_RESOLUTION|>--- conflicted
+++ resolved
@@ -32,13 +32,8 @@
     "@google-automations/label-utils": "^2.0.2",
     "@octokit/rest": "^18.12.0",
     "@octokit/webhooks": "^10.0.0",
-<<<<<<< HEAD
     "gcf-utils": "^13.8.3",
-    "release-please": "^13.19.2"
-=======
-    "gcf-utils": "^13.8.1",
     "release-please": "^13.19.3"
->>>>>>> cc517a33
   },
   "devDependencies": {
     "@types/mocha": "^9.1.1",
