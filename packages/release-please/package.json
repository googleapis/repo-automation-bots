--- conflicted
+++ resolved
@@ -29,13 +29,9 @@
   },
   "dependencies": {
     "@octokit/webhooks": "^7.15.2",
-<<<<<<< HEAD
     "gcf-utils": "^7.1.1",
     "release-please": "^10.1.0-candidate.0"
-=======
-    "gcf-utils": "^6.2.0",
-    "release-please": "^11.0.0-candidate.0"
->>>>>>> 0b268195
+
   },
   "devDependencies": {
     "@types/mocha": "^8.0.0",
