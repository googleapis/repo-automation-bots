{
  "name": "release-please-bot",
  "version": "1.2.0",
  "description": "propose releases",
  "private": true,
  "author": "Google Inc.",
  "license": "Apache-2.0",
  "repository": "https://github.com/googleapis/repo-automation-bots.git",
  "homepage": "https://github.com/googleapis/repo-automation-bots",
  "bugs": "https://github.com/googleapis/repo-automation-bots/issues",
  "main": "build/src/app.js",
  "files": [
    "build/src"
  ],
  "keywords": [
    "probot",
    "github",
    "probot-app",
    "lint"
  ],
  "scripts": {
    "compile": "tsc -p .",
    "start": "node ./build/src/server.js",
    "pretest": "npm run compile",
    "test": "cross-env LOG_LEVEL=fatal c8 mocha --exit build/test",
    "test:snap": "SNAPSHOT_UPDATE=1 npm test",
    "fix": "gts fix",
    "lint": "gts check"
  },
  "dependencies": {
<<<<<<< HEAD
    "@google-automations/bot-config-utils": "^4.1.0",
=======
    "@google-automations/bot-config-utils": "^4.0.2",
    "@google-automations/issue-utils": "^1.0.0",
>>>>>>> 296f151c
    "@google-automations/label-utils": "^2.0.2",
    "@octokit/rest": "^18.12.0",
    "@octokit/webhooks": "^10.0.0",
    "gcf-utils": "^13.8.3",
    "release-please": "^13.19.3"
  },
  "devDependencies": {
    "@types/mocha": "^9.1.1",
    "@types/node": "^18.0.0",
    "@types/semver": "^7.3.10",
    "@types/sinon": "^10.0.11",
    "c8": "^7.11.3",
    "cross-env": "^7.0.3",
    "gts": "^3.1.0",
    "js-yaml": "^4.1.0",
    "mocha": "^10.0.0",
    "nock": "^13.2.7",
    "sinon": "^14.0.0",
    "snap-shot-it": "^7.9.6",
    "typescript": "~4.7.4"
  },
  "engines": {
    "node": ">= 12.18.2"
  }
}<|MERGE_RESOLUTION|>--- conflicted
+++ resolved
@@ -28,12 +28,8 @@
     "lint": "gts check"
   },
   "dependencies": {
-<<<<<<< HEAD
     "@google-automations/bot-config-utils": "^4.1.0",
-=======
-    "@google-automations/bot-config-utils": "^4.0.2",
     "@google-automations/issue-utils": "^1.0.0",
->>>>>>> 296f151c
     "@google-automations/label-utils": "^2.0.2",
     "@octokit/rest": "^18.12.0",
     "@octokit/webhooks": "^10.0.0",
