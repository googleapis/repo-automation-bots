{
  "name": "trusted-contribution",
  "version": "1.2.0",
  "description": "For trusted contribution source trigger Kokoro to begin CI",
  "private": true,
  "author": "Google Inc.",
  "license": "Apache-2.0",
  "repository": "https://github.com/googleapis/repo-automation-bots.git",
  "homepage": "https://github.com/googleapis/repo-automation-bots",
  "bugs": "https://github.com/googleapis/repo-automation-bots/issues",
  "main": "build/src/app.js",
  "files": [
    "build/src"
  ],
  "keywords": [
    "probot",
    "github",
    "probot-app",
    "kokoro"
  ],
  "scripts": {
    "compile": "tsc -p .",
    "start": "node ./build/src/server.js",
    "pretest": "npm run compile",
    "test": "cross-env LOG_LEVEL=fatal c8 mocha build/test",
    "fix": "gts fix",
    "lint": "gts check"
  },
  "dependencies": {
    "@google-automations/bot-config-utils": "^6.1.0",
<<<<<<< HEAD
    "@google-cloud/secret-manager": "^4.1.2",
    "gcf-utils": "^14.1.1"
=======
    "@google-cloud/secret-manager": "^4.1.1",
    "gcf-utils": "^14.2.0",
    "jsonwebtoken": "^9.0.0"
>>>>>>> a301af6a
  },
  "devDependencies": {
    "@types/mocha": "^10.0.0",
    "@types/node": "^18.7.15",
    "@types/sinon": "^10.0.13",
    "c8": "^7.12.0",
    "cross-env": "^7.0.3",
    "gts": "^4.0.0",
    "js-yaml": "^4.1.0",
    "lru-cache": "^7.14.0",
    "mocha": "^10.0.0",
    "nock": "^13.2.9",
    "sinon": "^15.0.0",
    "snap-shot-it": "^7.9.6",
    "typescript": "~4.9.0"
  },
  "engines": {
    "node": ">= 14"
  }
}<|MERGE_RESOLUTION|>--- conflicted
+++ resolved
@@ -28,14 +28,9 @@
   },
   "dependencies": {
     "@google-automations/bot-config-utils": "^6.1.0",
-<<<<<<< HEAD
     "@google-cloud/secret-manager": "^4.1.2",
-    "gcf-utils": "^14.1.1"
-=======
-    "@google-cloud/secret-manager": "^4.1.1",
     "gcf-utils": "^14.2.0",
     "jsonwebtoken": "^9.0.0"
->>>>>>> a301af6a
   },
   "devDependencies": {
     "@types/mocha": "^10.0.0",
