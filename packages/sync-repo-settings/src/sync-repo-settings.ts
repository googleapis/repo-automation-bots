// Copyright 2020 Google LLC
//
// Licensed under the Apache License, Version 2.0 (the "License");
// you may not use this file except in compliance with the License.
// You may obtain a copy of the License at
//
//      http://www.apache.org/licenses/LICENSE-2.0
//
// Unless required by applicable law or agreed to in writing, software
// distributed under the License is distributed on an "AS IS" BASIS,
// WITHOUT WARRANTIES OR CONDITIONS OF ANY KIND, either express or implied.
// See the License for the specific language governing permissions and
// limitations under the License.

import { Application, Context } from 'probot';
import { request } from 'gaxios';

const languageConfig: LanguageConfig = require('./required-checks.json');

interface LanguageConfig {
  [index: string]: {
    enableSquashMerge: boolean;
    enableRebaseMerge: boolean;
    requireUpToDateBranch: boolean;
    requiredStatusChecks: string[];
    ignoredRepos?: string[];
    repoOverrides?: [
      {
        repo: string;
        requiredStatusChecks: string[];
      }
    ];
  };
}

interface Repo {
  language: string;
  repo: string;
}

interface GetReposResponse {
  repos: Repo[];
}

/**
 * Acquire a list of repositories from sloth.
 * Cache the result.
 */
let _repos: GetReposResponse;
handler.getRepos = async function getRepos(): Promise<GetReposResponse> {
  if (!_repos) {
    const res = await request<GetReposResponse>({
      url:
        'https://raw.githubusercontent.com/googleapis/sloth/master/repos.json',
    });
    _repos = res.data;
  }
  return _repos;
};

/**
 * Main.  On a nightly cron, update the settings for a given repository.
 */
function handler(app: Application) {
  app.on(['schedule.repository'], async (context: Context) => {
    console.info(`running for org ${context.payload.org}`);
    const owner = context.payload.organization.login;
    const name = context.payload.repository.name;
    const repo = `${owner}/${name}`;

    // find the repo record in repos.json
    const repos = await handler.getRepos();
    const r = repos.repos.find(x => x.repo === repo);
    if (!r) {
      return;
    }

    if (context.payload.org !== owner) {
      console.log(`skipping run for ${context.payload.org}`);
      return;
    }

    const start = new Date().getTime();
    // update each settings section
<<<<<<< HEAD
    await Promise.all([
      await handler.updateRepoOptions(r, context),
      await handler.updateMasterBranchProtection(r, context),
      await handler.updateRepoTeams(r, context),
    ]);

    const end = new Date().getTime();
    console.log(`Execution finished in ${start - end} ms.`);
=======
    try {
      await handler.updateRepoOptions(r, context);
    } catch (err) {
      console.log(`Error updating repo options for ${repo}`);
      console.log(err);
    }

    try {
      await handler.updateMasterBranchProtection(r, context);
    } catch (err) {
      console.log(`Error updating master branch protection for ${repo}`);
      console.log(err);
    }

    try {
      await handler.updateRepoTeams(r, context);
    } catch (err) {
      console.log(`Error updating repo in org for ${repo}`);
      console.log(err);
    }
>>>>>>> 8698da96
  });
}

/**
 * Enable master branch protection, and required status checks
 * @param repos List of repos to iterate.
 */
handler.updateMasterBranchProtection = async function updateMasterBranchProtection(
  repo: Repo,
  context: Context
) {
  console.log(`Updating master branch protection for ${repo.repo}`);
  const [owner, name] = repo.repo.split('/');

  // get the status checks defined at either the language level, or at the
  // overridden repository level
  const config = languageConfig[repo.language];
  if (!config) {
    return;
  }

  let checks = config.requiredStatusChecks;
  if (config.repoOverrides) {
    const customConfig = config.repoOverrides.find(x => x.repo === repo.repo);
    if (customConfig) {
      checks = customConfig.requiredStatusChecks;
    }
  }
  try {
    await context.github.repos.updateBranchProtection({
      branch: 'master',
      owner,
      repo: name,
      required_pull_request_reviews: {
        dismiss_stale_reviews: false,
        require_code_owner_reviews: false,
      },
      required_status_checks: {
        contexts: checks,
        strict: config.requireUpToDateBranch,
      },
      enforce_admins: true,
      restrictions: null!,
    });
    console.log(`Success updating master branch protection for ${repo}`);
  } catch (err) {
    console.log(`Error updating master protection for ${repo}`);
    console.log(err.status);
  }
};

/**
 * Ensure the correct teams are added to the repository
 * @param repos List of repos to iterate.
 */
handler.updateRepoTeams = async function updateRepoTeams(
  repo: Repo,
  context: Context
) {
  console.log(`Update team access for ${repo.repo}`);
  const [owner, name] = repo.repo.split('/');
  const teamsToAdd = [
    {
      slug: 'yoshi-admins',
      permission: 'admin',
    },
    {
      slug: `yoshi-${repo.language}-admins`,
      permission: 'admin',
    },
    {
      slug: `yoshi-${repo.language}`,
      permission: 'push',
    },
  ];

  for (const membership of teamsToAdd) {
    try {
      await context.github.teams.addOrUpdateRepoInOrg({
        team_slug: membership.slug,
        owner,
        org: owner,
        permission: membership.permission as 'push',
        repo: name,
      });
      console.log(`Success updating repo in org for ${repo}`);
    } catch (err) {
      console.log(`Error updating repo in org for ${repo}`);
      console.log(err.status);
    }
  }
};

/**
 * Update the main repository options
 * @param repos List of repos to iterate.
 */
handler.updateRepoOptions = async function updateRepoOptions(
  repo: Repo,
  context: Context
) {
  console.log(`Updating commit settings for ${repo.repo}`);
  const [owner, name] = repo.repo.split('/');
  const config = languageConfig[repo.language];
  if (!config) {
    return;
  }
  try {
    await context.github.repos.update({
      name,
      repo: name,
      owner,
      allow_merge_commit: false,
      allow_rebase_merge: config.enableRebaseMerge,
      allow_squash_merge: config.enableSquashMerge,
    });
    console.log(`Success updating repo options for ${repo}`);
  } catch (err) {
    console.log(`Error updating repo options for  ${repo}`);
    console.log(err.status);
  }
};

export = handler;<|MERGE_RESOLUTION|>--- conflicted
+++ resolved
@@ -82,7 +82,6 @@
 
     const start = new Date().getTime();
     // update each settings section
-<<<<<<< HEAD
     await Promise.all([
       await handler.updateRepoOptions(r, context),
       await handler.updateMasterBranchProtection(r, context),
@@ -91,28 +90,6 @@
 
     const end = new Date().getTime();
     console.log(`Execution finished in ${start - end} ms.`);
-=======
-    try {
-      await handler.updateRepoOptions(r, context);
-    } catch (err) {
-      console.log(`Error updating repo options for ${repo}`);
-      console.log(err);
-    }
-
-    try {
-      await handler.updateMasterBranchProtection(r, context);
-    } catch (err) {
-      console.log(`Error updating master branch protection for ${repo}`);
-      console.log(err);
-    }
-
-    try {
-      await handler.updateRepoTeams(r, context);
-    } catch (err) {
-      console.log(`Error updating repo in org for ${repo}`);
-      console.log(err);
-    }
->>>>>>> 8698da96
   });
 }
 
