{
  "name": "secret-rotator",
  "version": "1.0.0",
  "description": "rotate secrets for service accounts",
  "main": "build/src/index.js",
  "files": [
    "build/src"
  ],
  "engines": {
    "node": ">=12.10.0"
  },
  "scripts": {
    "start": "node ./targets/build/src/index.js",
    "clean": "gts clean",
    "compile": "tsc -p .",
    "fix": "gts fix",
    "lint": "gts check",
    "test": "c8 mocha build/test",
    "pretest": "npm run compile",
    "precompile": "gts clean"
  },
  "repository": {
    "type": "git",
    "url": "git+ssh://git@github.com/googleapis/repo-automation-bots.git"
  },
  "author": "Google LLC.",
  "license": "Apache-2.0",
  "bugs": {
    "url": "https://github.com/googleapis/repo-automation-bots/issues"
  },
  "homepage": "https://github.com/googleapis/repo-automation-bots#readme",
  "devDependencies": {
    "@types/express": "^4.17.13",
    "@types/mocha": "^9.0.0",
    "@types/sinon": "^10.0.4",
    "c8": "^7.9.0",
    "gaxios": "^4.3.2",
    "gts": "^3.1.0",
    "mocha": "^9.1.2",
    "nock": "^13.1.3",
    "sinon": "^11.1.2",
    "typescript": "^4.4.3"
  },
  "dependencies": {
<<<<<<< HEAD
    "@google-cloud/secret-manager": "^3.10.0",
    "@googleapis/iam": "^2.0.0",
=======
    "@google-cloud/secret-manager": "^3.10.1",
    "@googleapis/iam": "^2.0.1",
>>>>>>> 9917e47a
    "express": "^4.17.1",
    "gcf-utils": "^13.0.2",
    "google-auth-library": "^7.9.2"
  }
}<|MERGE_RESOLUTION|>--- conflicted
+++ resolved
@@ -42,13 +42,8 @@
     "typescript": "^4.4.3"
   },
   "dependencies": {
-<<<<<<< HEAD
-    "@google-cloud/secret-manager": "^3.10.0",
-    "@googleapis/iam": "^2.0.0",
-=======
     "@google-cloud/secret-manager": "^3.10.1",
     "@googleapis/iam": "^2.0.1",
->>>>>>> 9917e47a
     "express": "^4.17.1",
     "gcf-utils": "^13.0.2",
     "google-auth-library": "^7.9.2"
