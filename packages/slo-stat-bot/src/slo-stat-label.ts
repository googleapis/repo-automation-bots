// Copyright 2020 Google LLC
//
// Licensed under the Apache License, Version 2.0 (the "License");
// you may not use this file except in compliance with the License.
// You may obtain a copy of the License at
//
//     https://www.apache.org/licenses/LICENSE-2.0
//
// Unless required by applicable law or agreed to in writing, software
// distributed under the License is distributed on an "AS IS" BASIS,
// WITHOUT WARRANTIES OR CONDITIONS OF ANY KIND, either express or implied.
// See the License for the specific language governing permissions and
// limitations under the License.

import {Application, Context} from 'probot';
import {GitHubAPI} from 'probot/lib/github';
import Ajv, {ErrorObject} from 'ajv';
<<<<<<< HEAD
import {type} from 'os';
=======

>>>>>>> 427e45a7
// eslint-disable-next-line @typescript-eslint/no-var-requires
const schema = require('./../data/schema.json');

type Conclusion =
  | 'success'
  | 'failure'
  | 'neutral'
  | 'cancelled'
  | 'timed_out'
  | 'action_required'
  | undefined;

//const sloRules = require('./../../../../.github/issue_slo_rules');

type ValidationResults = {
  isValid: boolean;
  errors?: ErrorObject[] | null;
};

type PullsListFilesResponseItem = {
  filename: string;
  sha: string;
};

function handler(app: Application) {
  app.on(
    [
      'pull_request.opened',
      'pull_request.reopened',
      'pull_request.edited',
      'pull_request.synchronize',
    ],
    async (context: Context) => {
      const owner = context.payload.repository.owner.login;
      const repo = context.payload.repository.name;
      const pull_number = context.payload.number;

      const fileList = await handler.listFiles(
        context.github,
        owner,
        repo,
        pull_number,
        100
      );

      if (fileList === null) {
        return;
      }

      for (const file of fileList) {
        //Checks to see if file is repo level or org level issue_slo_rules.json
        if (
          file.filename === '.github/issue_slo_rules.json' ||
          (repo === '.github' && file.filename === 'issue_slo_rules.json')
        ) {
          await handler.handle_slos(
            context,
            owner,
            repo,
            pull_number,
            file.sha
          );
          break;
        }
      }
    }
  );
  app.on(
    [
      'issues.opened',
      'issues.reopened',
      'issues.labeled',
      'issues.unlabeled',
      'issues.edited',
    ],
    async (context: Context) => {
      const owner = context.payload.repository.owner.login;
      const repo = context.payload.repository.name;
      const issue_number = context.payload.issue.number;

      const labelSet = await handler.getSetOfIssueLabels(
        context.github,
        owner,
        repo,
        issue_number
      );

      const sloRules = await handler.getSloFile(context.github, owner, repo);
      await handler.handle_issues(sloRules, labelSet);
    }
  );
}
<<<<<<< HEAD

handler.handle_issues = async function handle_issues(
  sloRules: any,
  labelSet: Set<string> | undefined
) {
  for (let i = 0; i < sloRules.length; i++) {
    let appliesTo: boolean = sloRules[i].appliesTo === undefined;
    if (!appliesTo) {
      appliesTo = await handler.appliesTo(sloRules[i], labelSet);
    }
    //If applies To then check compliance settings
  }
};

=======
// Gets file contents, comments on PR if invalid slo rules, and creates a check
>>>>>>> 427e45a7
handler.handle_slos = async function handle_slos(
  context: Context,
  owner: string,
  repo: string,
  issue_number: number,
  file_sha: string
) {
  const sloString = await handler.getFileContents(
    context.github,
    owner,
    repo,
    file_sha
  );

  if (sloString === null) {
    return;
  }

  const sloData = JSON.parse(sloString);
  const res = await handler.lint(schema, sloData);

  await handler.commentPR(
    context.github,
    owner,
    repo,
    issue_number,
    res.isValid
  );
  await handler.createCheck(context, res);
};

handler.getFileContents = async function getFileContents(
  github: GitHubAPI,
  owner: string,
  repo: string,
  file_sha: string
): Promise<string | null> {
  try {
    const blob = await github.git.getBlob({
      owner,
      repo,
      file_sha,
    });
    const fileContent = Buffer.from(blob.data.content, 'base64').toString(
      'utf8'
    );
    return fileContent;
  } catch (err) {
    console.warn(
      `Error getting file content in repo:${repo}. error status:${err.status}`
    );
    return null;
  }
};

handler.listFiles = async function listFiles(
  github: GitHubAPI,
  owner: string,
  repo: string,
  pull_number: number,
  per_page: number
): Promise<PullsListFilesResponseItem[] | null> {
  try {
    const listOfFiles = await github.pulls.listFiles({
      owner,
      repo,
      pull_number,
      per_page,
    });
    return listOfFiles.data;
  } catch (err) {
    console.warn(
      `Error getting list of files in repo: ${repo} for issue number: ${pull_number}. error status:${err.status}`
    );
    return null;
  }
};

//Linting the issue_slo_rules.json against the slo schema
handler.lint = async function lint(
  schema: JSON,
  sloData: JSON
): Promise<ValidationResults> {
  const ajv = new Ajv();
  const validate = await ajv.compile(schema);
  const isValid = await validate(sloData);

  return {
    isValid: isValid,
    errors: validate.errors,
  } as ValidationResults;
};

//Comments on PR only if the issue_slo_rules.json is invalid
handler.commentPR = async function commentPR(
  github: GitHubAPI,
  owner: string,
  repo: string,
  issue_number: number,
  isValid: boolean
) {
  if (isValid) {
    return;
  }
  const body =
    'ERROR: "issue_slo_rules.json" file is not valid with JSON schema';
  try {
    await github.issues.createComment({
      owner,
      repo,
      issue_number,
      body,
    });
  } catch (err) {
    console.warn(
      `Error creating comment in repo: ${repo} for issue number: ${issue_number}. error status: ${err.status}`
    );
    return;
  }
};

handler.createCheck = async function createCheck(
  context: Context,
  validationRes: ValidationResults
) {
  let checkParams = context.repo({
    name: 'slo-rules-check',
    head_sha: context.payload.pull_request.head.sha,
    conclusion: 'success' as Conclusion,
  });

  if (!validationRes.isValid) {
    checkParams = context.repo({
      name: 'slo-rules-check',
      head_sha: context.payload.pull_request.head.sha,
      conclusion: 'failure' as Conclusion,
      output: {
        title: 'Commit message did not follow Conventional Commits',
        summary: 'issue_slo_rules.json does not follow the slo_rules schema.',
        text: JSON.stringify(validationRes.errors, null, 4),
      },
    });
  }
  try {
    await context.github.checks.create(checkParams);
  } catch (err) {
    console.error(
      `Error creating check in repo ${context.payload.repository.name} \n ${err}`
    );
    return;
  }
};

handler.appliesTo = async function appliesTo(
  slo: any,
  issueLabelSet: Set<string> | undefined
): Promise<boolean> {
  if (issueLabelSet !== undefined && issueLabelSet.size !== 0) {
    const githubLabels = await handler.convertToArray(
      slo.appliesTo.githubLabels
    );
    if (githubLabels !== undefined) {
      const isSubSet: boolean = await handler.isSubSet(
        githubLabels,
        issueLabelSet
      );
      if (!isSubSet) {
        return false;
      }
    }

    const excludedGitHubLabels = await handler.convertToArray(
      slo.appliesTo.excludedGitHubLabels
    );
    if (excludedGitHubLabels !== undefined) {
      const isElementExist: boolean = await handler.isElementExist(
        excludedGitHubLabels,
        issueLabelSet
      );
      if (isElementExist) {
        return false;
      }
    }

    let priority = slo.appliesTo.priority;
    if (priority !== undefined) {
      priority = priority.toLowerCase();
      if (
        !issueLabelSet.has(priority) &&
        !issueLabelSet.has('priority: ' + priority)
      ) {
        return false;
      }
    }

    let issueType = slo.appliesTo.issueType;
    if (issueType !== undefined) {
      issueType = issueType.toLowerCase();
      if (
        !issueLabelSet.has(issueType) &&
        !issueLabelSet.has('type: ' + issueType)
      )
        return false;
    }
  } else {
    if (Object.keys(slo.appliesTo).length > 0) {
      return false;
    }
  }
  return true;
};

handler.convertToArray = async function convertToArray(
  variable: string[] | string
): Promise<string[]> {
  if (typeof variable === 'string') {
    return [variable.toLowerCase()];
  }
  if (variable !== undefined) {
    variable.forEach((label: string) => label.toLowerCase());
  }
  return variable;
};

handler.isSubSet = async function isSubSet(
  sloLabels: string[],
  issueLabelSet: Set<string>
): Promise<boolean> {
  for (let i = 0; i < sloLabels.length; i++) {
    if (!issueLabelSet?.has(sloLabels[i])) {
      return false;
    }
  }
  return true;
};

handler.isElementExist = async function isElementExist(
  sloLabels: string[],
  issueLabelSet: Set<string>
): Promise<boolean> {
  for (let i = 0; i < sloLabels.length; i++) {
    if (issueLabelSet?.has(sloLabels[i])) {
      return true;
    }
  }
  return false;
};

handler.getSetOfIssueLabels = async function getSetOfIssueLabels(
  github: GitHubAPI,
  owner: string,
  repo: string,
  issue_number: number
): Promise<Set<string> | undefined> {
  try {
    const labelsResponse = await github.issues.listLabelsOnIssue({
      owner,
      repo,
      issue_number,
    });

    const labelSet: Set<string> = new Set<string>();
    labelsResponse.data.forEach(label =>
      labelSet.add(label.name.toLowerCase())
    );
    return labelSet;
  } catch (err) {
    console.log(err);
    return;
  }
};

handler.getSloFile = async function getSloFile(
  github: GitHubAPI,
  owner: string,
  repo: string
): Promise<string | undefined> {
  let path = '.github/issue_slo_rules.json';
  let sloRules: string | undefined = await handler.getConfigFileContent(github, owner, repo, path);

  if (sloRules === undefined) {
    path = 'issue_slo_rules.json';
    sloRules = await handler.getConfigFileContent(github, owner, '.github', path);
  }
  return sloRules;
};

handler.getConfigFileContent = async function getConfigFileContent(
  github: GitHubAPI,
  owner: string,
  repo: string,
  path: string
): Promise<string | undefined> {
  try {
    const fileResponse = await github.repos.getContents({
      owner,
      repo,
      path,
    });

    const data = fileResponse.data as {content?: string};
    const content = JSON.parse(
      Buffer.from(data.content as string, 'base64').toString('utf8')
    );
    return content;
  } catch {
    return;
  }
};

export = handler;<|MERGE_RESOLUTION|>--- conflicted
+++ resolved
@@ -15,11 +15,7 @@
 import {Application, Context} from 'probot';
 import {GitHubAPI} from 'probot/lib/github';
 import Ajv, {ErrorObject} from 'ajv';
-<<<<<<< HEAD
-import {type} from 'os';
-=======
-
->>>>>>> 427e45a7
+
 // eslint-disable-next-line @typescript-eslint/no-var-requires
 const schema = require('./../data/schema.json');
 
@@ -112,7 +108,6 @@
     }
   );
 }
-<<<<<<< HEAD
 
 handler.handle_issues = async function handle_issues(
   sloRules: any,
@@ -127,9 +122,6 @@
   }
 };
 
-=======
-// Gets file contents, comments on PR if invalid slo rules, and creates a check
->>>>>>> 427e45a7
 handler.handle_slos = async function handle_slos(
   context: Context,
   owner: string,
