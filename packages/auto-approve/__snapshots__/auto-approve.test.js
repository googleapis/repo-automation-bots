--- conflicted
+++ resolved
@@ -9,13 +9,25 @@
   }
 }
 
-<<<<<<< HEAD
-=======
 exports['auto-approve main auto-approve function config exists on main branch approves and tags a PR if a config exists & is valid & PR is valid 2'] = {
   "event": "APPROVE"
 }
 
->>>>>>> 5d6e02b1
+exports['auto-approve main auto-approve function config exists on main branch approves and tags a PR if everything is valid, and it is coming from a fork 1'] = {
+  "head_sha": "65f14b92a8135948008c6e26344167a2dac9f066",
+  "name": "Auto-approve.yml check",
+  "conclusion": "success",
+  "output": {
+    "title": "Auto-approve.yml check",
+    "summary": "Successful auto-approve.yml config check",
+    "text": ""
+  }
+}
+
+exports['auto-approve main auto-approve function config exists on main branch approves and tags a PR if everything is valid, and it is coming from a fork 2'] = {
+  "event": "APPROVE"
+}
+
 exports['auto-approve main auto-approve function config exists on main branch submits a failing check if config exists but is not valid 1'] = {
   "head_sha": "c5b0c82f5d58dd4a87e4e3e5f73cd752e552931a",
   "name": "Auto-approve.yml check",
@@ -82,28 +94,6 @@
   }
 }
 
-exports['auto-approve main auto-approve function config exists on main branch approves and tags a PR if a config exists & is valid & PR is valid 2'] = {
-  "event": "APPROVE"
-}
-
 exports['auto-approve gets secrets and authenticates separately for approval creates a separate octokit instance and authenticates with secret in secret manager 2'] = {
   "event": "APPROVE"
-<<<<<<< HEAD
-=======
-}
-
-exports['auto-approve main auto-approve function config exists on main branch approves and tags a PR if everything is valid, and it is coming from a fork 1'] = {
-  "head_sha": "65f14b92a8135948008c6e26344167a2dac9f066",
-  "name": "Auto-approve.yml check",
-  "conclusion": "success",
-  "output": {
-    "title": "Auto-approve.yml check",
-    "summary": "Successful auto-approve.yml config check",
-    "text": ""
-  }
-}
-
-exports['auto-approve main auto-approve function config exists on main branch approves and tags a PR if everything is valid, and it is coming from a fork 2'] = {
-  "event": "APPROVE"
->>>>>>> 5d6e02b1
 }