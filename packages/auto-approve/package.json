--- conflicted
+++ resolved
@@ -28,12 +28,7 @@
   },
   "dependencies": {
     "@google-cloud/secret-manager": "^3.10.1",
-<<<<<<< HEAD
-    "ajv": "^8.6.3",
-    "assert": "^2.0.0",
-=======
     "ajv": "^8.8.2",
->>>>>>> a513d9cf
     "dayjs": "^1.10.7",
     "gcf-utils": "^13.1.0"
   },
