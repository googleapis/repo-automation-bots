// Copyright 2021 Google LLC
//
// Licensed under the Apache License, Version 2.0 (the "License");
// you may not use this file except in compliance with the License.
// You may obtain a copy of the License at
//
//     https://www.apache.org/licenses/LICENSE-2.0
//
// Unless required by applicable law or agreed to in writing, software
// distributed under the License is distributed on an "AS IS" BASIS,
// WITHOUT WARRANTIES OR CONDITIONS OF ANY KIND, either express or implied.
// See the License for the specific language governing permissions and
// limitations under the License.

<<<<<<< HEAD
import {handler} from '../src/auto-approve';
import * as getPRInfo from '../src/get-pr-info';
=======
import * as autoApprove from '../src/auto-approve';
import * as getPRInfo from '../src/get-PR-info';
>>>>>>> aed0287b
import * as checkConfig from '../src/check-config';
import * as checkPR from '../src/check-pr';
import {resolve} from 'path';
// eslint-disable-next-line node/no-extraneous-import
import {Probot, createProbot, ProbotOctokit} from 'probot';
import nock from 'nock';
import sinon, {SinonStub} from 'sinon';
import {describe, it, beforeEach} from 'mocha';
import * as assert from 'assert';
import snapshot from 'snap-shot-it';

const {Octokit} = require('@octokit/rest');

nock.disableNetConnect();

const fixturesPath = resolve(__dirname, '../../test/fixtures');
const CONFIGURATION_FILE_PATH = 'auto-approve.yml';

const TestingOctokit = ProbotOctokit.defaults({
  retry: {enabled: false},
  throttle: {enabled: false},
});

function getConfigFile(response: string | undefined, status: number) {
  if (status === 404) {
    return (
      nock('https://api.github.com')
        // This second stub is required as octokit does a second attempt on a different endpoint
        .get('/repos/testOwner/.github/contents/.github%2Fauto-approve.yml')
        .reply(404)
        .get('/repos/testOwner/testRepo/contents/.github%2Fauto-approve.yml')
        .reply(404)
    );
  } else {
    return nock('https://api.github.com')
      .get('/repos/testOwner/testRepo/contents/.github%2Fauto-approve.yml')
      .reply(status, {response});
  }
}

function submitReview(status: number) {
  return nock('https://api.github.com')
    .post('/repos/testOwner/testRepo/pulls/1/reviews', body => {
      snapshot(body);
      return true;
    })
    .reply(status);
}

function addLabels(status: number) {
  return nock('https://api.github.com')
    .post('/repos/testOwner/testRepo/issues/1/labels')
    .reply(status);
}

function createCheck(status: number) {
  return nock('https://api.github.com')
    .post('/repos/testOwner/testRepo/check-runs', body => {
      snapshot(body);
      return true;
    })
    .reply(status);
}

describe('auto-approve', () => {
  let probot: Probot;
  let checkPRAgainstConfigStub: SinonStub;
  let getChangedFilesStub: SinonStub;
  let getBlobFromPRFilesStub: SinonStub;
  let validateSchemaStub: SinonStub;
  let validateYamlStub: SinonStub;
  let checkCodeOwnersStub: SinonStub;
  let getSecretStub: SinonStub;

  beforeEach(() => {
    probot = createProbot({
      defaults: {
        githubToken: 'abc123',
        Octokit: TestingOctokit,
      },
    });
    probot.load(autoApprove.handler);

    checkPRAgainstConfigStub = sinon.stub(checkPR, 'checkPRAgainstConfig');
    getChangedFilesStub = sinon.stub(getPRInfo, 'getChangedFiles');
    getBlobFromPRFilesStub = sinon.stub(getPRInfo, 'getBlobFromPRFiles');
    validateSchemaStub = sinon.stub(checkConfig, 'validateSchema');
    validateYamlStub = sinon.stub(checkConfig, 'validateYaml');
    checkCodeOwnersStub = sinon.stub(checkConfig, 'checkCodeOwners');
    getSecretStub = sinon.stub(autoApprove, 'authenticateWithSecret');
  });

  afterEach(() => {
    checkPRAgainstConfigStub.restore();
    getChangedFilesStub.restore();
    getBlobFromPRFilesStub.restore();
    validateSchemaStub.restore();
    validateYamlStub.restore();
    checkCodeOwnersStub.restore();
    getSecretStub.restore();
  });

  describe('main auto-approve function', () => {
    describe('config exists on main branch', () => {
      it('approves and tags a PR if a config exists & is valid & PR is valid', async () => {
        checkPRAgainstConfigStub.returns(true);
        validateSchemaStub.returns(undefined);
        checkCodeOwnersStub.returns('');
        getSecretStub.returns(new Octokit({auth: '123'}));

        const payload = require(resolve(
          fixturesPath,
          'events',
          'pull_request_opened'
        ));

        const scopes = [
          getConfigFile('fake-config', 200),
          submitReview(200),
          addLabels(200),
          createCheck(200),
        ];

        await probot.receive({
          name: 'pull_request.opened',
          payload,
          id: 'abc123',
        });

        scopes.forEach(scope => scope.done());
        assert.ok(getChangedFilesStub.calledOnce);
      });

      it('submits a failing check if config exists but is not valid', async () => {
        checkPRAgainstConfigStub.returns(true);
        validateSchemaStub.returns([
          {
            wrongProperty: 'wrongProperty',
            message: 'message',
          },
        ]);
        checkCodeOwnersStub.returns('');

        const payload = require(resolve(
          fixturesPath,
          'events',
          'pull_request_opened'
        ));

        const scopes = [getConfigFile('fake-config', 200), createCheck(200)];

        await probot.receive({
          name: 'pull_request.opened',
          payload,
          id: 'abc123',
        });

        scopes.forEach(scope => scope.done());
        assert.ok(getChangedFilesStub.calledOnce);
      });

      it('logs to the console if config is valid but PR is not', async () => {
        checkPRAgainstConfigStub.returns(false);
        validateSchemaStub.returns(undefined);
        checkCodeOwnersStub.returns('');

        const payload = require(resolve(
          fixturesPath,
          'events',
          'pull_request_opened'
        ));

        const scopes = [getConfigFile('fake-config', 200), createCheck(200)];

        await probot.receive({
          name: 'pull_request.opened',
          payload,
          id: 'abc123',
        });

        scopes.forEach(scope => scope.done());
        assert.ok(getChangedFilesStub.calledOnce);
      });

      // Confirming that we are first checking if auto-approve.yml is being modified
      // before we decide whether to check if auto-approve.yml is on main branch
      it('will not check config on master if the config is modified on PR', async () => {
        getBlobFromPRFilesStub.returns('fake-file');

        const payload = require(resolve(
          fixturesPath,
          'events',
          'pull_request_opened'
        ));

        const scope = createCheck(200);

        await probot.receive({
          name: 'pull_request.opened',
          payload,
          id: 'abc123',
        });

        scope.done();
        getBlobFromPRFilesStub.reset();
      });
    });
    describe('config does not exist in PR', () => {
      it('ignores the PR, if config does not exist on repo or PR', async () => {
        getBlobFromPRFilesStub.returns(undefined);

        const payload = require(resolve(
          fixturesPath,
          'events',
          'pull_request_opened'
        ));

        const scopes = [getConfigFile(undefined, 404)];

        await probot.receive({
          name: 'pull_request.opened',
          payload,
          id: 'abc123',
        });
        scopes.forEach(scope => scope.done());
        assert.ok(getChangedFilesStub.calledOnce);
      });

      it('attempts to get codeowners file and create a passing status check if PR contains correct config', async () => {
        const payload = require(resolve(
          fixturesPath,
          'events',
          'pull_request_opened'
        ));

        getBlobFromPRFilesStub.returns('fake-file');
        validateYamlStub.returns('');
        validateSchemaStub.returns(undefined);
        checkCodeOwnersStub.returns('');

        const scopes = [createCheck(200)];

        await probot.receive({
          name: 'pull_request.opened',
          payload,
          id: 'abc123',
        });
        scopes.forEach(scope => scope.done());
        assert.ok(getChangedFilesStub.calledOnce);
        assert.ok(getBlobFromPRFilesStub.calledTwice);
      });

      it('attempts to get codeowners file and create a failing status check if PR contains wrong config, and error messages check out', async () => {
        const payload = require(resolve(
          fixturesPath,
          'events',
          'pull_request_opened'
        ));

        getBlobFromPRFilesStub.returns('fake-file');
        validateYamlStub.returns('File is not properly configured YAML');
        validateSchemaStub.returns([
          {
            wrongProperty: 'wrongProperty',
            message: 'message',
          },
        ]);
        checkCodeOwnersStub.returns(
          `You must add this line to to the CODEOWNERS file for auto-approve.yml to your current pull request: .github/${CONFIGURATION_FILE_PATH}  @googleapis/github-automation/`
        );

        const scopes = [createCheck(200)];

        await probot.receive({
          name: 'pull_request.opened',
          payload,
          id: 'abc123',
        });
        scopes.forEach(scope => scope.done());
        assert.ok(getChangedFilesStub.calledOnce);
        assert.ok(getBlobFromPRFilesStub.calledTwice);
      });
    });
  });

  describe('gets secrets and authenticates separately for approval', () => {
    const sandbox = sinon.createSandbox();
    afterEach(() => {
      sandbox.restore();
    });

    it('creates a separate octokit instance and authenticates with secret in secret manager', async () => {
      checkPRAgainstConfigStub.returns(true);
      validateSchemaStub.returns(undefined);
      checkCodeOwnersStub.returns('');

      const secretOctokit = new Octokit({auth: '123'});
      sandbox.spy(secretOctokit.pulls, 'createReview');
      sandbox.spy(secretOctokit.issues, 'addLabels');
      getSecretStub.returns(secretOctokit);

      const payload = require(resolve(
        fixturesPath,
        'events',
        'pull_request_opened'
      ));

      const scopes = [
        getConfigFile('fake-config', 200),
        submitReview(200),
        addLabels(200),
        createCheck(200),
      ];

      await probot.receive({
        name: 'pull_request.opened',
        payload,
        id: 'abc123',
      });

      scopes.forEach(scope => scope.done());
      assert.ok(getSecretStub.calledOnce);
      assert.ok(secretOctokit.pulls.createReview.calledOnce);
      assert.ok(secretOctokit.issues.addLabels.calledOnce);
    });
  });
});<|MERGE_RESOLUTION|>--- conflicted
+++ resolved
@@ -12,13 +12,8 @@
 // See the License for the specific language governing permissions and
 // limitations under the License.
 
-<<<<<<< HEAD
 import {handler} from '../src/auto-approve';
 import * as getPRInfo from '../src/get-pr-info';
-=======
-import * as autoApprove from '../src/auto-approve';
-import * as getPRInfo from '../src/get-PR-info';
->>>>>>> aed0287b
 import * as checkConfig from '../src/check-config';
 import * as checkPR from '../src/check-pr';
 import {resolve} from 'path';
