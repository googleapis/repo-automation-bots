// Copyright 2021 Google LLC
//
// Licensed under the Apache License, Version 2.0 (the "License");
// you may not use this file except in compliance with the License.
// You may obtain a copy of the License at
//
//     https://www.apache.org/licenses/LICENSE-2.0
//
// Unless required by applicable law or agreed to in writing, software
// distributed under the License is distributed on an "AS IS" BASIS,
// WITHOUT WARRANTIES OR CONDITIONS OF ANY KIND, either express or implied.
// See the License for the specific language governing permissions and
// limitations under the License.

import {describe, it} from 'mocha';
import assert from 'assert';
import * as fs from 'fs';
import * as checkPR from '../src/check-pr-v2';
import nock from 'nock';
import {resolve} from 'path';
import yaml from 'js-yaml';
import sinon from 'sinon';
import {ConfigurationV2, File} from '../src/interfaces';

const {Octokit} = require('@octokit/rest');

const octokit = new Octokit({
  auth: 'mypersonalaccesstoken123',
});
const fixturesPath = resolve(__dirname, '../../test/fixtures');

function getPRsOnRepo(
  owner: string,
  repo: string,
  response: {id: number; user: {login: string}}[]
) {
  return nock('https://api.github.com')
    .get(`/repos/${owner}/${repo}/pulls?state=open`)
    .reply(200, response);
}

function getFileOnARepo(
  owner: string,
  repo: string,
  path: string,
  response: {name: string; content: string}
) {
  return nock('https://api.github.com')
    .get(`/repos/${owner}/${repo}/contents/${path}`)
    .reply(200, response);
}

function listCommitsOnAPR(
  owner: string,
  repo: string,
  response: {author: {login: string}}[]
) {
  return nock('https://api.github.com')
    .get(`/repos/${owner}/${repo}/pulls/1/commits`)
    .reply(200, response);
}

function getFilesOnAPR(
  owner: string,
  repo: string,
  response: {filename: string; sha: string}[]
) {
  return nock('https://api.github.com')
    .get(`/repos/${owner}/${repo}/pulls/1/files`)
    .reply(200, response);
}

describe('check pr against config', async () => {
  beforeEach(() => {
    sinon.stub(Date, 'now').returns(1623280558000);
  });

  afterEach(() => {
    sinon.restore();
  });

  describe('main pr functioning', async () => {
    const validPR = yaml.load(
      fs.readFileSync(
        resolve(fixturesPath, 'config', 'valid-schemasV2', 'valid-schema1.yml'),
        'utf8'
      )
    ) as ConfigurationV2;

    it('should get the base repo info to do its checking, not the head repo', async () => {
      const validPR = yaml.load(
        fs.readFileSync(
          resolve(
            fixturesPath,
            'config',
            'valid-schemasV2',
            'valid-schema1.yml'
          ),
          'utf8'
        )
      ) as ConfigurationV2;

      const scopes = [
        getFilesOnAPR('GoogleCloudPlatform', 'python-docs-samples', [
          {filename: 'requirements.txt', sha: '1234'},
        ]),
        listCommitsOnAPR('GoogleCloudPlatform', 'python-docs-samples', [
          {author: {login: 'gcf-owl-bot[bot]'}},
        ]),
        getFileOnARepo(
          'GoogleCloudPlatform',
          'python-docs-samples',
          '.repo-metadata.json',
          {
            name: '.repo-metadata.json',
            content:
              'ewogICAgIm5hbWUiOiAiZGxwIiwKICAgICJuYW1lX3ByZXR0eSI6ICJDbG91ZCBEYXRhIExvc3MgUHJldmVudGlvbiIsCiAgICAicHJvZHVjdF9kb2N1bWVudGF0aW9uIjogImh0dHBzOi8vY2xvdWQuZ29vZ2xlLmNvbS9kbHAvZG9jcy8iLAogICAgImNsaWVudF9kb2N1bWVudGF0aW9uIjogImh0dHBzOi8vY2xvdWQuZ29vZ2xlLmNvbS9weXRob24vZG9jcy9yZWZlcmVuY2UvZGxwL2xhdGVzdCIsCiAgICAiaXNzdWVfdHJhY2tlciI6ICIiLAogICAgInJlbGVhc2VfbGV2ZWwiOiAiZ2EiLAogICAgImxhbmd1YWdlIjogInB5dGhvbiIsCiAgICAibGlicmFyeV90eXBlIjogIkdBUElDX0FVVE8iLAogICAgInJlcG8iOiAiZ29vZ2xlYXBpcy9weXRob24tZGxwIiwKICAgICJkaXN0cmlidXRpb25fbmFtZSI6ICJnb29nbGUtY2xvdWQtZGxwIiwKICAgICJhcGlfaWQiOiAiZGxwLmdvb2dsZWFwaXMuY29tIiwKICAgICJyZXF1aXJlc19iaWxsaW5nIjogdHJ1ZSwKICAgICJkZWZhdWx0X3ZlcnNpb24iOiAidjIiLAogICAgImNvZGVvd25lcl90ZWFtIjogIiIKfQ==',
          }
        ),
        getFileOnARepo(
          'GoogleCloudPlatform',
          'python-docs-samples',
          '.repo-metadata.json',
          {
            name: '.repo-metadata.json',
            content:
              'ewogICAgIm5hbWUiOiAiZGxwIiwKICAgICJuYW1lX3ByZXR0eSI6ICJDbG91ZCBEYXRhIExvc3MgUHJldmVudGlvbiIsCiAgICAicHJvZHVjdF9kb2N1bWVudGF0aW9uIjogImh0dHBzOi8vY2xvdWQuZ29vZ2xlLmNvbS9kbHAvZG9jcy8iLAogICAgImNsaWVudF9kb2N1bWVudGF0aW9uIjogImh0dHBzOi8vY2xvdWQuZ29vZ2xlLmNvbS9weXRob24vZG9jcy9yZWZlcmVuY2UvZGxwL2xhdGVzdCIsCiAgICAiaXNzdWVfdHJhY2tlciI6ICIiLAogICAgInJlbGVhc2VfbGV2ZWwiOiAiZ2EiLAogICAgImxhbmd1YWdlIjogInB5dGhvbiIsCiAgICAibGlicmFyeV90eXBlIjogIkdBUElDX0FVVE8iLAogICAgInJlcG8iOiAiZ29vZ2xlYXBpcy9weXRob24tZGxwIiwKICAgICJkaXN0cmlidXRpb25fbmFtZSI6ICJnb29nbGUtY2xvdWQtZGxwIiwKICAgICJhcGlfaWQiOiAiZGxwLmdvb2dsZWFwaXMuY29tIiwKICAgICJyZXF1aXJlc19iaWxsaW5nIjogdHJ1ZSwKICAgICJkZWZhdWx0X3ZlcnNpb24iOiAidjIiLAogICAgImNvZGVvd25lcl90ZWFtIjogIiIKfQ==',
          }
        ),
        getPRsOnRepo('GoogleCloudPlatform', 'python-docs-samples', [
          {id: 2, user: {login: 'gcf-owl-bot[bot]'}},
        ]),
      ];

      const pr = require(resolve(
        fixturesPath,
        'events',
        'pull_request_opened_fork'
      ));

      await checkPR.checkPRAgainstConfigV2(validPR, pr, octokit);

      scopes.forEach(scope => scope.done());
    });

    it('should return false if incoming PR does not match any of the processes', async () => {
      const pr = require(resolve(
        fixturesPath,
        'events',
        'pull_request_opened'
      ));

      const scopes = [
        getFilesOnAPR('testOwner', 'testRepo', [
          {filename: 'requirements.txt', sha: '1234'},
        ]),
        listCommitsOnAPR('testOwner', 'testRepo', [
          {author: {login: 'gcf-owl-bot[bot]'}},
        ]),
        getFileOnARepo('testOwner', 'testRepo', '.repo-metadata.json', {
          name: '.repo-metadata.json',
          content:
            'ewogICAgIm5hbWUiOiAiZGxwIiwKICAgICJuYW1lX3ByZXR0eSI6ICJDbG91ZCBEYXRhIExvc3MgUHJldmVudGlvbiIsCiAgICAicHJvZHVjdF9kb2N1bWVudGF0aW9uIjogImh0dHBzOi8vY2xvdWQuZ29vZ2xlLmNvbS9kbHAvZG9jcy8iLAogICAgImNsaWVudF9kb2N1bWVudGF0aW9uIjogImh0dHBzOi8vY2xvdWQuZ29vZ2xlLmNvbS9weXRob24vZG9jcy9yZWZlcmVuY2UvZGxwL2xhdGVzdCIsCiAgICAiaXNzdWVfdHJhY2tlciI6ICIiLAogICAgInJlbGVhc2VfbGV2ZWwiOiAiZ2EiLAogICAgImxhbmd1YWdlIjogInB5dGhvbiIsCiAgICAibGlicmFyeV90eXBlIjogIkdBUElDX0FVVE8iLAogICAgInJlcG8iOiAiZ29vZ2xlYXBpcy9weXRob24tZGxwIiwKICAgICJkaXN0cmlidXRpb25fbmFtZSI6ICJnb29nbGUtY2xvdWQtZGxwIiwKICAgICJhcGlfaWQiOiAiZGxwLmdvb2dsZWFwaXMuY29tIiwKICAgICJyZXF1aXJlc19iaWxsaW5nIjogdHJ1ZSwKICAgICJkZWZhdWx0X3ZlcnNpb24iOiAidjIiLAogICAgImNvZGVvd25lcl90ZWFtIjogIiIKfQ==',
        }),
        getFileOnARepo('testOwner', 'testRepo', '.repo-metadata.json', {
          name: '.repo-metadata.json',
          content:
            'ewogICAgIm5hbWUiOiAiZGxwIiwKICAgICJuYW1lX3ByZXR0eSI6ICJDbG91ZCBEYXRhIExvc3MgUHJldmVudGlvbiIsCiAgICAicHJvZHVjdF9kb2N1bWVudGF0aW9uIjogImh0dHBzOi8vY2xvdWQuZ29vZ2xlLmNvbS9kbHAvZG9jcy8iLAogICAgImNsaWVudF9kb2N1bWVudGF0aW9uIjogImh0dHBzOi8vY2xvdWQuZ29vZ2xlLmNvbS9weXRob24vZG9jcy9yZWZlcmVuY2UvZGxwL2xhdGVzdCIsCiAgICAiaXNzdWVfdHJhY2tlciI6ICIiLAogICAgInJlbGVhc2VfbGV2ZWwiOiAiZ2EiLAogICAgImxhbmd1YWdlIjogInB5dGhvbiIsCiAgICAibGlicmFyeV90eXBlIjogIkdBUElDX0FVVE8iLAogICAgInJlcG8iOiAiZ29vZ2xlYXBpcy9weXRob24tZGxwIiwKICAgICJkaXN0cmlidXRpb25fbmFtZSI6ICJnb29nbGUtY2xvdWQtZGxwIiwKICAgICJhcGlfaWQiOiAiZGxwLmdvb2dsZWFwaXMuY29tIiwKICAgICJyZXF1aXJlc19iaWxsaW5nIjogdHJ1ZSwKICAgICJkZWZhdWx0X3ZlcnNpb24iOiAidjIiLAogICAgImNvZGVvd25lcl90ZWFtIjogIiIKfQ==',
        }),
        getPRsOnRepo('testOwner', 'testRepo', [
          {id: 2, user: {login: 'gcf-owl-bot[bot]'}},
        ]),
      ];

      const prMatchesConfig = await checkPR.checkPRAgainstConfigV2(
        validPR,
        pr,
        octokit
      );
      assert.strictEqual(prMatchesConfig, false);
      scopes.forEach(scope => scope.done());
    });

    it('should return false if incoming PR does not have a title that matches any of the processes', async () => {
      const pr = require(resolve(
        fixturesPath,
        'events',
        'pull_request_opened_right_author_wrong_title'
      ));

<<<<<<< HEAD
      const scopes = [
        getFilesOnAPR('testOwner', 'testRepo', [
          {filename: 'requirements.txt', sha: '1234'},
        ]),
        listCommitsOnAPR('testOwner', 'testRepo', [
          {author: {login: 'gcf-owl-bot[bot]'}},
        ]),
        getFileOnARepo('testOwner', 'testRepo', '.repo-metadata.json', {
          name: '.repo-metadata.json',
          content:
            'ewogICAgIm5hbWUiOiAiZGxwIiwKICAgICJuYW1lX3ByZXR0eSI6ICJDbG91ZCBEYXRhIExvc3MgUHJldmVudGlvbiIsCiAgICAicHJvZHVjdF9kb2N1bWVudGF0aW9uIjogImh0dHBzOi8vY2xvdWQuZ29vZ2xlLmNvbS9kbHAvZG9jcy8iLAogICAgImNsaWVudF9kb2N1bWVudGF0aW9uIjogImh0dHBzOi8vY2xvdWQuZ29vZ2xlLmNvbS9weXRob24vZG9jcy9yZWZlcmVuY2UvZGxwL2xhdGVzdCIsCiAgICAiaXNzdWVfdHJhY2tlciI6ICIiLAogICAgInJlbGVhc2VfbGV2ZWwiOiAiZ2EiLAogICAgImxhbmd1YWdlIjogInB5dGhvbiIsCiAgICAibGlicmFyeV90eXBlIjogIkdBUElDX0FVVE8iLAogICAgInJlcG8iOiAiZ29vZ2xlYXBpcy9weXRob24tZGxwIiwKICAgICJkaXN0cmlidXRpb25fbmFtZSI6ICJnb29nbGUtY2xvdWQtZGxwIiwKICAgICJhcGlfaWQiOiAiZGxwLmdvb2dsZWFwaXMuY29tIiwKICAgICJyZXF1aXJlc19iaWxsaW5nIjogdHJ1ZSwKICAgICJkZWZhdWx0X3ZlcnNpb24iOiAidjIiLAogICAgImNvZGVvd25lcl90ZWFtIjogIiIKfQ==',
        }),
        getFileOnARepo('testOwner', 'testRepo', '.repo-metadata.json', {
          name: '.repo-metadata.json',
          content:
            'ewogICAgIm5hbWUiOiAiZGxwIiwKICAgICJuYW1lX3ByZXR0eSI6ICJDbG91ZCBEYXRhIExvc3MgUHJldmVudGlvbiIsCiAgICAicHJvZHVjdF9kb2N1bWVudGF0aW9uIjogImh0dHBzOi8vY2xvdWQuZ29vZ2xlLmNvbS9kbHAvZG9jcy8iLAogICAgImNsaWVudF9kb2N1bWVudGF0aW9uIjogImh0dHBzOi8vY2xvdWQuZ29vZ2xlLmNvbS9weXRob24vZG9jcy9yZWZlcmVuY2UvZGxwL2xhdGVzdCIsCiAgICAiaXNzdWVfdHJhY2tlciI6ICIiLAogICAgInJlbGVhc2VfbGV2ZWwiOiAiZ2EiLAogICAgImxhbmd1YWdlIjogInB5dGhvbiIsCiAgICAibGlicmFyeV90eXBlIjogIkdBUElDX0FVVE8iLAogICAgInJlcG8iOiAiZ29vZ2xlYXBpcy9weXRob24tZGxwIiwKICAgICJkaXN0cmlidXRpb25fbmFtZSI6ICJnb29nbGUtY2xvdWQtZGxwIiwKICAgICJhcGlfaWQiOiAiZGxwLmdvb2dsZWFwaXMuY29tIiwKICAgICJyZXF1aXJlc19iaWxsaW5nIjogdHJ1ZSwKICAgICJkZWZhdWx0X3ZlcnNpb24iOiAidjIiLAogICAgImNvZGVvd25lcl90ZWFtIjogIiIKfQ==',
        }),
        getPRsOnRepo('testOwner', 'testRepo', [
          {id: 2, user: {login: 'gcf-owl-bot[bot]'}},
        ]),
      ];
      const prMatchesConfig = await checkPR.checkPRAgainstConfig(
=======
      const fileRequest = nock('https://api.github.com')
        .get('/repos/testOwner/testRepo/pulls/1/files')
        .reply(200);

      const prMatchesConfig = await checkPR.checkPRAgainstConfigV2(
>>>>>>> 6d6d4005
        validPR,
        pr,
        octokit
      );
      assert.strictEqual(prMatchesConfig, false);
      scopes.forEach(scope => scope.done());
    });

    it('should return false if incoming PR does not have the correct filenames for any of the processes', async () => {
      const pr = require(resolve(
        fixturesPath,
        'events',
        'pull_request_opened_right_author_and_title'
      ));

      const scopes = [
        getFilesOnAPR('testOwner', 'testRepo', [
          {filename: 'changedFile1', sha: '1234'},
          {filename: 'changedFile2', sha: '1234'},
        ]),
        listCommitsOnAPR('testOwner', 'testRepo', [
          {author: {login: 'gcf-owl-bot[bot]'}},
        ]),
        getFileOnARepo('testOwner', 'testRepo', '.repo-metadata.json', {
          name: '.repo-metadata.json',
          content:
            'ewogICAgIm5hbWUiOiAiZGxwIiwKICAgICJuYW1lX3ByZXR0eSI6ICJDbG91ZCBEYXRhIExvc3MgUHJldmVudGlvbiIsCiAgICAicHJvZHVjdF9kb2N1bWVudGF0aW9uIjogImh0dHBzOi8vY2xvdWQuZ29vZ2xlLmNvbS9kbHAvZG9jcy8iLAogICAgImNsaWVudF9kb2N1bWVudGF0aW9uIjogImh0dHBzOi8vY2xvdWQuZ29vZ2xlLmNvbS9weXRob24vZG9jcy9yZWZlcmVuY2UvZGxwL2xhdGVzdCIsCiAgICAiaXNzdWVfdHJhY2tlciI6ICIiLAogICAgInJlbGVhc2VfbGV2ZWwiOiAiZ2EiLAogICAgImxhbmd1YWdlIjogInB5dGhvbiIsCiAgICAibGlicmFyeV90eXBlIjogIkdBUElDX0FVVE8iLAogICAgInJlcG8iOiAiZ29vZ2xlYXBpcy9weXRob24tZGxwIiwKICAgICJkaXN0cmlidXRpb25fbmFtZSI6ICJnb29nbGUtY2xvdWQtZGxwIiwKICAgICJhcGlfaWQiOiAiZGxwLmdvb2dsZWFwaXMuY29tIiwKICAgICJyZXF1aXJlc19iaWxsaW5nIjogdHJ1ZSwKICAgICJkZWZhdWx0X3ZlcnNpb24iOiAidjIiLAogICAgImNvZGVvd25lcl90ZWFtIjogIiIKfQ==',
        }),
        getFileOnARepo('testOwner', 'testRepo', '.repo-metadata.json', {
          name: '.repo-metadata.json',
          content:
            'ewogICAgIm5hbWUiOiAiZGxwIiwKICAgICJuYW1lX3ByZXR0eSI6ICJDbG91ZCBEYXRhIExvc3MgUHJldmVudGlvbiIsCiAgICAicHJvZHVjdF9kb2N1bWVudGF0aW9uIjogImh0dHBzOi8vY2xvdWQuZ29vZ2xlLmNvbS9kbHAvZG9jcy8iLAogICAgImNsaWVudF9kb2N1bWVudGF0aW9uIjogImh0dHBzOi8vY2xvdWQuZ29vZ2xlLmNvbS9weXRob24vZG9jcy9yZWZlcmVuY2UvZGxwL2xhdGVzdCIsCiAgICAiaXNzdWVfdHJhY2tlciI6ICIiLAogICAgInJlbGVhc2VfbGV2ZWwiOiAiZ2EiLAogICAgImxhbmd1YWdlIjogInB5dGhvbiIsCiAgICAibGlicmFyeV90eXBlIjogIkdBUElDX0FVVE8iLAogICAgInJlcG8iOiAiZ29vZ2xlYXBpcy9weXRob24tZGxwIiwKICAgICJkaXN0cmlidXRpb25fbmFtZSI6ICJnb29nbGUtY2xvdWQtZGxwIiwKICAgICJhcGlfaWQiOiAiZGxwLmdvb2dsZWFwaXMuY29tIiwKICAgICJyZXF1aXJlc19iaWxsaW5nIjogdHJ1ZSwKICAgICJkZWZhdWx0X3ZlcnNpb24iOiAidjIiLAogICAgImNvZGVvd25lcl90ZWFtIjogIiIKfQ==',
        }),
        getPRsOnRepo('testOwner', 'testRepo', [
          {id: 2, user: {login: 'gcf-owl-bot[bot]'}},
        ]),
      ];

      const prMatchesConfig = await checkPR.checkPRAgainstConfigV2(
        validPR,
        pr,
        octokit
      );

      assert.strictEqual(prMatchesConfig, false);
      scopes.forEach(scope => scope.done());
    });

    it('should return false if incoming PR does not have the correct number of files changed for any of the processes', async () => {
      const pr = require(resolve(
        fixturesPath,
        'events',
        'pull_request_opened_right_author_and_title'
      ));

      const scopes = [
        getFilesOnAPR('testOwner', 'testRepo', [
          {filename: 'README.md', sha: '1234'},
          {
            filename: '.github/readme/synth.metadata/synth.metadata',
            sha: '1234',
          },
          {filename: 'README.md', sha: '1234'},
        ]),
        listCommitsOnAPR('testOwner', 'testRepo', [
          {author: {login: 'gcf-owl-bot[bot]'}},
        ]),
        getFileOnARepo('testOwner', 'testRepo', '.repo-metadata.json', {
          name: '.repo-metadata.json',
          content:
            'ewogICAgIm5hbWUiOiAiZGxwIiwKICAgICJuYW1lX3ByZXR0eSI6ICJDbG91ZCBEYXRhIExvc3MgUHJldmVudGlvbiIsCiAgICAicHJvZHVjdF9kb2N1bWVudGF0aW9uIjogImh0dHBzOi8vY2xvdWQuZ29vZ2xlLmNvbS9kbHAvZG9jcy8iLAogICAgImNsaWVudF9kb2N1bWVudGF0aW9uIjogImh0dHBzOi8vY2xvdWQuZ29vZ2xlLmNvbS9weXRob24vZG9jcy9yZWZlcmVuY2UvZGxwL2xhdGVzdCIsCiAgICAiaXNzdWVfdHJhY2tlciI6ICIiLAogICAgInJlbGVhc2VfbGV2ZWwiOiAiZ2EiLAogICAgImxhbmd1YWdlIjogInB5dGhvbiIsCiAgICAibGlicmFyeV90eXBlIjogIkdBUElDX0FVVE8iLAogICAgInJlcG8iOiAiZ29vZ2xlYXBpcy9weXRob24tZGxwIiwKICAgICJkaXN0cmlidXRpb25fbmFtZSI6ICJnb29nbGUtY2xvdWQtZGxwIiwKICAgICJhcGlfaWQiOiAiZGxwLmdvb2dsZWFwaXMuY29tIiwKICAgICJyZXF1aXJlc19iaWxsaW5nIjogdHJ1ZSwKICAgICJkZWZhdWx0X3ZlcnNpb24iOiAidjIiLAogICAgImNvZGVvd25lcl90ZWFtIjogIiIKfQ==',
        }),
        getFileOnARepo('testOwner', 'testRepo', '.repo-metadata.json', {
          name: '.repo-metadata.json',
          content:
            'ewogICAgIm5hbWUiOiAiZGxwIiwKICAgICJuYW1lX3ByZXR0eSI6ICJDbG91ZCBEYXRhIExvc3MgUHJldmVudGlvbiIsCiAgICAicHJvZHVjdF9kb2N1bWVudGF0aW9uIjogImh0dHBzOi8vY2xvdWQuZ29vZ2xlLmNvbS9kbHAvZG9jcy8iLAogICAgImNsaWVudF9kb2N1bWVudGF0aW9uIjogImh0dHBzOi8vY2xvdWQuZ29vZ2xlLmNvbS9weXRob24vZG9jcy9yZWZlcmVuY2UvZGxwL2xhdGVzdCIsCiAgICAiaXNzdWVfdHJhY2tlciI6ICIiLAogICAgInJlbGVhc2VfbGV2ZWwiOiAiZ2EiLAogICAgImxhbmd1YWdlIjogInB5dGhvbiIsCiAgICAibGlicmFyeV90eXBlIjogIkdBUElDX0FVVE8iLAogICAgInJlcG8iOiAiZ29vZ2xlYXBpcy9weXRob24tZGxwIiwKICAgICJkaXN0cmlidXRpb25fbmFtZSI6ICJnb29nbGUtY2xvdWQtZGxwIiwKICAgICJhcGlfaWQiOiAiZGxwLmdvb2dsZWFwaXMuY29tIiwKICAgICJyZXF1aXJlc19iaWxsaW5nIjogdHJ1ZSwKICAgICJkZWZhdWx0X3ZlcnNpb24iOiAidjIiLAogICAgImNvZGVvd25lcl90ZWFtIjogIiIKfQ==',
        }),
        getPRsOnRepo('testOwner', 'testRepo', [
          {id: 2, user: {login: 'gcf-owl-bot[bot]'}},
        ]),
      ];

      const prMatchesConfig = await checkPR.checkPRAgainstConfigV2(
        validPR,
        pr,
        octokit
      );

      scopes.forEach(scope => scope.done());
      assert.strictEqual(prMatchesConfig, false);
    });

    it('should return true if the incoming PR matches one of the processes', async () => {
      const pr = require(resolve(
        fixturesPath,
        'events',
        'pull_request_opened_right_author_and_title_file_count'
      ));

      // Since this case is succeeding, it won't get to call all of the scopes for the rest
      // of the cases
      const scopes = [
        getFilesOnAPR('testOwner', 'testRepo', [
          {filename: 'README.md', sha: '1234'},
          {
            filename: '.github/readme/synth.metadata/synth.metadata',
            sha: '1234',
          },
        ]),
      ];

      const prMatchesConfig = await checkPR.checkPRAgainstConfigV2(
        validPR,
        pr,
        octokit
      );

      scopes.forEach(scope => scope.done());
      assert.ok(prMatchesConfig);
    });

    it('should return true if all elements of PR match, and some are left blank in the config', async () => {
      const validPR = yaml.load(
        fs.readFileSync(
          resolve(
            fixturesPath,
            'config',
            'valid-schemasV2',
            'valid-schema3.yml'
          ),
          'utf8'
        )
      ) as ConfigurationV2;

      const pr = require(resolve(
        fixturesPath,
        'events',
        'pull_request_opened_right_author_and_title_partial_schema'
      ));

<<<<<<< HEAD
      const scopes = [
        getFilesOnAPR('testOwner', 'testRepo', [
          {filename: 'README.md', sha: '1234'},
          {
            filename: '.github/readme/synth.metadata/synth.metadata',
            sha: '1234',
          },
        ]),
      ];
      const prMatchesConfig = await checkPR.checkPRAgainstConfig(
=======
      const scopes = listChangedFilesPR(200, [
        {filename: 'README.md', sha: '1234'},
        {filename: '.github/readme/synth.metadata/synth.metadata', sha: '1234'},
      ]);

      const prMatchesConfig = await checkPR.checkPRAgainstConfigV2(
>>>>>>> 6d6d4005
        validPR,
        pr,
        octokit
      );
      scopes.forEach(scope => scope.done());
      assert.ok(prMatchesConfig);
    });
  });
});<|MERGE_RESOLUTION|>--- conflicted
+++ resolved
@@ -188,7 +188,6 @@
         'pull_request_opened_right_author_wrong_title'
       ));
 
-<<<<<<< HEAD
       const scopes = [
         getFilesOnAPR('testOwner', 'testRepo', [
           {filename: 'requirements.txt', sha: '1234'},
@@ -211,13 +210,6 @@
         ]),
       ];
       const prMatchesConfig = await checkPR.checkPRAgainstConfig(
-=======
-      const fileRequest = nock('https://api.github.com')
-        .get('/repos/testOwner/testRepo/pulls/1/files')
-        .reply(200);
-
-      const prMatchesConfig = await checkPR.checkPRAgainstConfigV2(
->>>>>>> 6d6d4005
         validPR,
         pr,
         octokit
@@ -358,7 +350,6 @@
         'pull_request_opened_right_author_and_title_partial_schema'
       ));
 
-<<<<<<< HEAD
       const scopes = [
         getFilesOnAPR('testOwner', 'testRepo', [
           {filename: 'README.md', sha: '1234'},
@@ -369,14 +360,6 @@
         ]),
       ];
       const prMatchesConfig = await checkPR.checkPRAgainstConfig(
-=======
-      const scopes = listChangedFilesPR(200, [
-        {filename: 'README.md', sha: '1234'},
-        {filename: '.github/readme/synth.metadata/synth.metadata', sha: '1234'},
-      ]);
-
-      const prMatchesConfig = await checkPR.checkPRAgainstConfigV2(
->>>>>>> 6d6d4005
         validPR,
         pr,
         octokit
