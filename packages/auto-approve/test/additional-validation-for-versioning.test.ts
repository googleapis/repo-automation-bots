--- conflicted
+++ resolved
@@ -18,11 +18,8 @@
   isMajorVersionChanging,
   isMinorVersionUpgraded,
   isOneDependencyChanged,
-<<<<<<< HEAD
   doesDependencyMatchTarget,
-=======
   mergesOnWeekday,
->>>>>>> 1e40ee34
 } from '../src/utils-for-pr-checking';
 import {describe, it} from 'mocha';
 import assert from 'assert';
@@ -398,7 +395,6 @@
     });
   });
 
-<<<<<<< HEAD
   describe('whether the dependency names match', () => {
     it('should return false if the title does not match the dependency changed', () => {
       const versions = {
@@ -464,7 +460,6 @@
       );
 
       assert.strictEqual(doesDependencyMatch, false);
-=======
   describe('merging outside of working hours', () => {
     it('should return true if the date is within working hours', () => {
       // Faking a Wednesday
@@ -478,7 +473,6 @@
       sinon.stub(Date, 'now').returns(1623430800000);
       assert.strictEqual(mergesOnWeekday(), false);
       sinon.restore();
->>>>>>> 1e40ee34
     });
   });
 });