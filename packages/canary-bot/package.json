{
  "name": "canary-bot",
  "version": "1.0.0",
  "description": "this bot lets you perform bot tests without breaking a current bot",
  "private": true,
  "author": "Google LLC.",
  "license": "Apache-2.0",
  "repository": "https://github.com/googleapis/repo-automation-bots.git",
  "homepage": "https://github.com/googleapis/repo-automation-bots",
  "bugs": "https://github.com/googleapis/repo-automation-bots/issues",
  "main": "build/src/app.js",
  "keywords": [
    "probot",
    "github",
    "probot-app"
  ],
  "files": [
    "build/src"
  ],
  "scripts": {
    "compile": "tsc -p .",
    "start": "node ./build/src/server.js",
    "start:local": "probot run ./build/src/canary-bot.js",
    "pretest": "npm run compile",
    "test": "cross-env LOG_LEVEL=fatal c8 mocha --exit build/test",
    "fix": "gts fix",
    "lint": "gts check"
  },
  "dependencies": {
    "dayjs": "^1.10.5",
<<<<<<< HEAD
    "gcf-utils": "^11.2.0"
=======
    "gcf-utils": "^11.3.1"
>>>>>>> a99805ca
  },
  "devDependencies": {
    "@types/mocha": "^8.2.2",
    "@types/node": "^15.12.4",
    "@types/sinon": "^10.0.2",
    "c8": "^7.7.3",
    "cross-env": "^7.0.3",
    "gts": "^3.1.0",
    "mocha": "^9.0.1",
    "nock": "^13.1.0",
    "sinon": "^11.1.1",
    "smee-client": "^1.2.2",
    "typescript": "~4.3.4"
  },
  "engines": {
    "node": ">= 12.18.2"
  }
}<|MERGE_RESOLUTION|>--- conflicted
+++ resolved
@@ -19,8 +19,8 @@
   ],
   "scripts": {
     "compile": "tsc -p .",
-    "start": "node ./build/src/server.js",
-    "start:local": "probot run ./build/src/canary-bot.js",
+    "start": "probot run ./build/src/canary-bot.js",
+    "start:local": "node ./build/src/local.js",
     "pretest": "npm run compile",
     "test": "cross-env LOG_LEVEL=fatal c8 mocha --exit build/test",
     "fix": "gts fix",
@@ -28,11 +28,7 @@
   },
   "dependencies": {
     "dayjs": "^1.10.5",
-<<<<<<< HEAD
-    "gcf-utils": "^11.2.0"
-=======
     "gcf-utils": "^11.3.1"
->>>>>>> a99805ca
   },
   "devDependencies": {
     "@types/mocha": "^8.2.2",
