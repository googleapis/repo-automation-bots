// Copyright 2019 Google LLC
//
// Licensed under the Apache License, Version 2.0 (the "License");
// you may not use this file except in compliance with the License.
// You may obtain a copy of the License at
//
//      http://www.apache.org/licenses/LICENSE-2.0
//
// Unless required by applicable law or agreed to in writing, software
// distributed under the License is distributed on an "AS IS" BASIS,
// WITHOUT WARRANTIES OR CONDITIONS OF ANY KIND, either express or implied.
// See the License for the specific language governing permissions and
// limitations under the License.

import appFn from '../src/label-sync';
import path from 'path';
import nock from 'nock';
import { Probot } from 'probot';

nock.disableNetConnect();
const fixturesPath = path.resolve(__dirname, '../../test/fixtures');
const newLabels = require('../../src/labels.json') as {
  labels: [
    {
      name: string;
      color: string;
    }
  ];
};
const repos = require('../../test/fixtures/repos.json');

function nockLabelList() {
  return nock('https://api.github.com')
    .get(
      '/repos/googleapis/repo-automation-bots/contents/packages/label-sync/src/labels.json'
    )
<<<<<<< HEAD
    .reply(200, {content: Buffer.from(JSON.stringify(newLabels), 'utf8')});
=======
    .reply(200, { content: Buffer.from(JSON.stringify(newLabels), 'utf8') });
>>>>>>> e6316c96
}

function nockFetchOldLabels(labels: Array<{}>) {
  return nock('https://api.github.com')
    .get('/repos/Codertocat/Hello-World/labels?per_page=100')
    .reply(200, labels);
}

function nockLabelCreate(times: number) {
  return nock('https://api.github.com')
    .post('/repos/Codertocat/Hello-World/labels')
    .times(times)
    .reply(200);
}

function nockLabelDelete(name: string) {
  return nock('https://api.github.com')
    .delete(`/repos/Codertocat/Hello-World/labels/${name}`)
    .reply(200);
}

function nockLabelUpdate(name: string) {
  return nock('https://api.github.com')
    .patch(`/repos/Codertocat/Hello-World/labels/${encodeURI(name)}`)
    .reply(200);
}


function nockRepoList() {
  return nock('https://raw.githubusercontent.com')
    .get('/googleapis/sloth/master/repos.json')
    .reply(200, repos);
}

describe('Label Sync', () => {
  let probot: Probot;
  beforeEach(() => {
    probot = new Probot({
      Octokit: require('@octokit/rest'),
    });

    const app = probot.load(appFn);
    app.app = {
      getSignedJsonWebToken() {
        return 'abc123';
      },
      getInstallationAccessToken(): Promise<string> {
        return Promise.resolve('abc123');
      },
    };
  });

  it('should sync labels on repo create', async () => {
    const payload = require(path.resolve(
      fixturesPath,
      './repository_created.json'
    ));
    const scopes = [
      nockLabelList(),
      nockFetchOldLabels([]),
      nockLabelCreate(newLabels.labels.length),
    ];
    await probot.receive({ name: 'repository', payload, id: 'abc123' });
    scopes.forEach(s => s.done());
  });

  it('should sync labels on label delete', async () => {
    const payload = require(path.resolve(fixturesPath, './label_deleted.json'));
    const scopes = [
      nockFetchOldLabels([]),
      nockLabelCreate(newLabels.labels.length),
    ];
    await probot.receive({ name: 'label', payload, id: 'abc123' });
    scopes.forEach(s => s.done());
  });

  it('should delete expected labels', async () => {
    const payload = require(path.resolve(
      fixturesPath,
      './repository_created.json'
    ));
    const labelName = 'bug';
    const originalLabels = [
      {
        name: labelName,
      },
    ];
    const scopes = [
      nockFetchOldLabels(originalLabels),
      nockLabelCreate(newLabels.labels.length),
      nockLabelDelete(labelName),
    ];
    await probot.receive({ name: 'repository', payload, id: 'abc123' });
    scopes.forEach(s => s.done());
  });

  it('should update bug label colors', async () => {
    const payload = require(path.resolve(fixturesPath, './label_deleted.json'));
    const { labels } = Object.assign({}, newLabels);
    const labelName = 'type: bug';
    const bugLabel = labels.find(l => l.name === labelName)!;
    bugLabel.color = '000000';
    const scopes = [nockFetchOldLabels(labels), nockLabelUpdate(labelName)];
    await probot.receive({ name: 'label', payload, id: 'abc123' });
    scopes.forEach(s => s.done());
  });

  it('should update all repos when the label list is updated', async () => {
    const payload = require(path.resolve(fixturesPath, './push.json'));
    const scopes = [
      nockRepoList(),
      nockLabelList(),
      nockFetchOldLabels([]),
      nockLabelCreate(newLabels.labels.length),
    ];
    await probot.receive({ name: 'push', payload, id: 'abc123' });
    scopes.forEach(s => s.done());
  });
});<|MERGE_RESOLUTION|>--- conflicted
+++ resolved
@@ -34,11 +34,7 @@
     .get(
       '/repos/googleapis/repo-automation-bots/contents/packages/label-sync/src/labels.json'
     )
-<<<<<<< HEAD
-    .reply(200, {content: Buffer.from(JSON.stringify(newLabels), 'utf8')});
-=======
     .reply(200, { content: Buffer.from(JSON.stringify(newLabels), 'utf8') });
->>>>>>> e6316c96
 }
 
 function nockFetchOldLabels(labels: Array<{}>) {
