// Copyright 2021 Google LLC
//
// Licensed under the Apache License, Version 2.0 (the "License");
// you may not use this file except in compliance with the License.
// You may obtain a copy of the License at
//
//      http://www.apache.org/licenses/LICENSE-2.0
//
// Unless required by applicable law or agreed to in writing, software
// distributed under the License is distributed on an "AS IS" BASIS,
// WITHOUT WARRANTIES OR CONDITIONS OF ANY KIND, either express or implied.
// See the License for the specific language governing permissions and
// limitations under the License.

import {AffectedRepo, ConfigsStore, OwlBotYamlAndPath} from './configs-store';
import {OctokitType, OctokitFactory} from './octokit-util';
import tmp from 'tmp';
import {
  copyCodeAndAppendOrCreatePullRequest,
  copyTagFrom,
  toLocalRepo,
} from './copy-code';
import {getFilesModifiedBySha} from '.';
import {newCmd} from './cmd';
import {CopyStateStore} from './copy-state-store';

interface Todo {
  repo: AffectedRepo;
  commitHash: string;
}

/**
 * Tests if the commit hash in googleapis-gen's history is older than
 * the config's begin-after-commit-hash.
 * @param yaml The OwlBotYaml or undefined if it couldn't be pulled from the
 *             database.
 * @param commitIndex the index of the commit hash to compare to the config's
 *                    begin-after-commit-hash
 * @param commitHashes the list of commit hashes in googleapi-gen's history,
 *                     in order from newest to oldest.
 */
function isCommitHashTooOld(
  yamls: OwlBotYamlAndPath[] | undefined,
  commitIndex: number,
  commitHashes: string[]
): boolean {
  // Compare to begin-after-commit-hash declared in .OwlBot.yaml.
  let beginAfterCommitHash = '';
  for (const yaml of yamls ?? []) {
    const hash = yaml.yaml['begin-after-commit-hash']?.trim();
    if (hash) {
      beginAfterCommitHash = hash;
      break;
    }
  }
  const beginIndex = beginAfterCommitHash
    ? commitHashes.indexOf(beginAfterCommitHash)
    : -1;
  return beginIndex >= 0 && beginIndex <= commitIndex;
}

/**
 * Scans googleapis-gen and creates pull requests in target repos
 * (ex: nodejs-vision) when corresponding code has been updated.
 * @param sourceRepo normally 'googleapis/googlapis-gen'
 * @param copyExistsSearchDepth how far into past pull requests and issues to search
 */
export async function scanGoogleapisGenAndCreatePullRequests(
  sourceRepo: string,
  octokitFactory: OctokitFactory,
  configsStore: ConfigsStore,
  cloneDepth = 100,
<<<<<<< HEAD
  copyStateStore: CopyStateStore,
  multiCommit = false,
=======
  copyStateStore?: CopyStateStore,
>>>>>>> a6d0aac5
  logger = console
): Promise<number> {
  // Clone the source repo.
  const workDir = tmp.dirSync().name;
  // cloneDepth + 1 because the final commit in a shallow clone is grafted: it contains
  // the combined state of all earlier commits, so we don't want to examine it.
  const sourceDir = toLocalRepo(
    sourceRepo,
    workDir,
    logger,
    cloneDepth + 1,
    await octokitFactory.getGitHubShortLivedAccessToken()
  );

  // Collect the history of commit hashes.
  const cmd = newCmd(logger);
  const stdout = cmd(`git log -${cloneDepth} --format=%H`, {cwd: sourceDir});
  const text = stdout.toString('utf8');
  const commitHashes = text
    .split(/\r?\n/)
    .map(s => s.trim())
    .filter(x => x);

  const todoStack: Todo[] = [];
  let octokit: null | OctokitType = null;

  // Search the commit history for commits that still need to be copied
  // to destination repos.
  for (const [commitIndex, commitHash] of commitHashes.entries()) {
    const commitText = cmd(`git log -1 --pretty=oneline ${commitHash}`, {
      cwd: sourceDir,
    }).toString('utf8');
    let touchedFiles = await getFilesModifiedBySha(sourceDir, commitHash);
    // The regular expressions in an OwlBot.yaml file expect file paths to
    // begin with a slash.
    touchedFiles = touchedFiles.map(f => (f.startsWith('/') ? f : '/' + f));
    logger.info(commitText);
    touchedFiles.forEach(f => logger.info(f));
    const repos = await configsStore.findReposAffectedByFileChanges(
      touchedFiles
    );
    logger.info(`affecting ${repos.length} repos.`);
    repos.forEach(repo => logger.info(repo));
    const stackSize = todoStack.length;
    let copyBuildId: string | undefined;
    for (const repo of repos) {
      octokit = octokit ?? (await octokitFactory.getShortLivedOctokit());
      const repoFullName = repo.repo.toString();
      if (
        isCommitHashTooOld(
          (await configsStore.getConfigs(repoFullName))?.yamls,
          commitIndex,
          commitHashes
        )
      ) {
        logger.info(
          `Ignoring ${repoFullName} because ${commitHash} is too old.`
        );
      } else if (
        (copyBuildId = await copyStateStore.findBuildForCopy(
          repo.repo,
          copyTagFrom(repo.yamlPath, commitHash)
        ))
      ) {
        logger.info(
          `Found build ${copyBuildId} for ${commitHash} ` +
            `for ${repo.repo.owner}:${repo.repo.repo} ${repo.yamlPath}.`
        );
      } else {
        const todo: Todo = {repo, commitHash};
        logger.info(`Pushing todo onto stack: ${todo}`);
        todoStack.push(todo);
      }
    }
    // We're done searching through the history when all pull requests have
    // been generated for a commit hash.
    if (repos.length > 0 && todoStack.length === stackSize) {
      logger.info(`Created all necessary pull requests for ${commitText}.`);
      break;
    }
  }
  logger.info('Done searching through commit history.');
  logger.info(`${todoStack.length} items in the todo stack.`);

  // Copy files beginning with the oldest commit hash.
  for (const todo of todoStack.reverse()) {
    const htmlUrl = await copyCodeAndAppendOrCreatePullRequest(
      sourceDir,
      todo.commitHash,
      todo.repo,
      octokitFactory,
      logger
    );
    if (copyStateStore) {
      const copyTag = copyTagFrom(todo.repo.yamlPath, todo.commitHash);
      copyStateStore.recordBuildForCopy(todo.repo.repo, copyTag, htmlUrl);
    }
  }
  return todoStack.length;
}<|MERGE_RESOLUTION|>--- conflicted
+++ resolved
@@ -70,12 +70,7 @@
   octokitFactory: OctokitFactory,
   configsStore: ConfigsStore,
   cloneDepth = 100,
-<<<<<<< HEAD
   copyStateStore: CopyStateStore,
-  multiCommit = false,
-=======
-  copyStateStore?: CopyStateStore,
->>>>>>> a6d0aac5
   logger = console
 ): Promise<number> {
   // Clone the source repo.
