// Copyright 2021 Google LLC
//
// Licensed under the Apache License, Version 2.0 (the "License");
// you may not use this file except in compliance with the License.
// You may obtain a copy of the License at
//
//      http://www.apache.org/licenses/LICENSE-2.0
//
// Unless required by applicable law or agreed to in writing, software
// distributed under the License is distributed on an "AS IS" BASIS,
// WITHOUT WARRANTIES OR CONDITIONS OF ANY KIND, either express or implied.
// See the License for the specific language governing permissions and
// limitations under the License.

// eslint-disable-next-line node/no-extraneous-import
import admin from 'firebase-admin';
import {FirestoreConfigsStore, Db} from './database';
// eslint-disable-next-line node/no-extraneous-import
import {Probot, Logger} from 'probot';
import {logger} from 'gcf-utils';
import {core} from './core';
import {Octokit} from '@octokit/rest';
import {onPostProcessorPublished, scanGithubForConfigs} from './handlers';

interface PubSubContext {
  github: Octokit;
  readonly event: string;
  log: Logger;
  payload: {
    action: string;
    digest: string;
    tag: string;
  };
}

export = (privateKey: string | undefined, app: Probot, db?: Db) => {
  // Fail fast if the Cloud Function doesn't have its environment configured:
  if (!process.env.APP_ID) {
    throw Error('must set APP_ID');
  }
  const appId = Number(process.env.APP_ID);
  if (!process.env.PROJECT_ID) {
    throw Error('must set PROJECT_ID');
  }
  const project: string = process.env.PROJECT_ID;
  if (!process.env.CLOUD_BUILD_TRIGGER) {
    throw Error('must set CLOUD_BUILD_TRIGGER');
  }
  const trigger: string = process.env.CLOUD_BUILD_TRIGGER;
  if (!privateKey) {
    throw Error('GitHub app private key must be provided');
  }

  // Initialize firestore db:
  if (!db) {
    admin.initializeApp({
      credential: admin.credential.applicationDefault(),
      projectId: process.env.FIRESTORE_PROJECT_ID,
    });
    // eslint-disable-next-line @typescript-eslint/no-unused-vars
    db = admin.firestore();
  }

  // We perform post processing on pull requests.  We run the specified docker container
  // on the pending pull request and push any changes back to the pull request.
  const OWLBOT_RUN_LABEL = 'owlbot:run';
  app.on(['pull_request.labeled'], async context => {
    const head = context.payload.pull_request.head.repo.full_name;
    const base = context.payload.pull_request.base.repo.full_name;
    const [owner, repo] = head.split('/');
    const installation = context.payload.installation?.id;
    const prNumber = context.payload.pull_request.number;

    if (!installation) {
      throw Error(`no installation token found for ${head}`);
    }

    const hasRunLabel = !!context.payload.pull_request.labels.filter(
      l => l.name === OWLBOT_RUN_LABEL
    ).length;

    // If the pull request is *not* from a fork, ignore label being added
    // (we will be running OwlBot post processor for the push itself);
    if (!hasRunLabel) {
      logger.info(
        `skipping labels ${context.payload.pull_request.labels
          .map(l => l.name)
          .join(', ')} ${head} for ${base}`
      );
      return;
    }

    await runPostProcessor(
      {
        head,
        base,
        prNumber,
        installation,
        owner,
        repo,
      },
      context.octokit
    );

    await context.octokit.issues.removeLabel({
      name: OWLBOT_RUN_LABEL,
      issue_number: prNumber,
      owner,
      repo,
    });
  });

  app.on(
    [
      'pull_request.opened',
      'pull_request.synchronize',
      'pull_request.reopened',
    ],
    async context => {
      const head = context.payload.pull_request.head.repo.full_name;
      const base = context.payload.pull_request.base.repo.full_name;
      const [owner, repo] = head.split('/');
      const installation = context.payload.installation?.id;
      const prNumber = context.payload.pull_request.number;

      if (!installation) {
        throw Error(`no installation token found for ${head}`);
      }

      // If the pull request is from a fork, the label "owlbot:run" must be
      // added by a maintainer to trigger the post processor.
      if (head !== base) {
        logger.info(`head ${head} does not match base ${base} skipping`);
        return;
      }

      await runPostProcessor(
        {
          head,
          base,
          prNumber,
          installation,
<<<<<<< HEAD
          owner,
          repo,
=======
          repo: head.repo.full_name,
          pr: context.payload.pull_request.number,
          trigger,
        },
        context.octokit
      );
      // Update pull request with status of job:
      await core.createCheck(
        {
          privateKey,
          appId,
          installation,
          pr: context.payload.pull_request.number,
          repo: head.repo.full_name,
          text: buildStatus.text,
          summary: buildStatus.summary,
          conclusion: buildStatus.conclusion,
          title: `🦉 OwlBot - ${buildStatus.summary}`,
          detailsURL: buildStatus.detailsURL,
>>>>>>> a0c8a695
        },
        context.octokit
      );
    }
  );

  interface RunPostProcessorOpts {
    head: string;
    base: string;
    prNumber: number;
    installation: number;
    owner: string;
    repo: string;
  }
  const runPostProcessor = async (
    opts: RunPostProcessorOpts,
    octokit: Octokit
  ) => {
    // Detect looping OwlBot behavior and break the cycle:
    if (
      await core.hasOwlBotLoop(opts.owner, opts.repo, opts.prNumber, octokit)
    ) {
      throw Error(
        `too many OwlBot updates created in a row for ${opts.owner}/${opts.repo}`
      );
    }
    // Fetch the .Owlbot.lock.yaml from the head ref:
    const lock = await core.getOwlBotLock(opts.head, opts.prNumber, octokit);
    if (!lock) {
      logger.info(`no .OwlBot.lock.yaml found for ${opts.head}`);
      return;
    }
    const image = `${lock.docker.image}@${lock.docker.digest}`;
    // Run time image from .Owlbot.lock.yaml on Cloud Build:
    const buildStatus = await core.triggerPostProcessBuild(
      {
        image,
        project,
        privateKey,
        appId,
        installation: opts.installation,
        repo: opts.head,
        pr: opts.prNumber,
        trigger,
      },
      octokit
    );
    // Update pull request with status of job:
    await core.createCheck(
      {
        privateKey,
        appId,
        installation: opts.installation,
        pr: opts.prNumber,
        repo: opts.head,
        text: buildStatus.text,
        summary: buildStatus.summary,
        conclusion: buildStatus.conclusion,
        title: `🦉 OwlBot - ${buildStatus.summary}`,
      },
      octokit
    );
    // If running post-processor has created a noop change, close the
    // pull request:
    const files = (
      await octokit.pulls.listFiles({
        owner: opts.owner,
        repo: opts.repo,
        pull_number: opts.prNumber,
      })
    ).data;
    if (!files.length) {
      await octokit.pulls.update({
        owner: opts.owner,
        repo: opts.repo,
        pull_number: opts.prNumber,
        state: 'closed',
      });
    }
  };

  // Configured to run when a new container is published to container registry:
  //
  // Probot no longer allows custom `.on` in types, so we cast to
  // any to circumvent this issue:
  // eslint-disable-next-line @typescript-eslint/no-explicit-any
  app.on('pubsub.message' as any, async (context: PubSubContext) => {
    // TODO: flesh out tests for pubsub.message handler:
    logger.info(JSON.stringify(context.payload));
    if (context.payload.action === 'INSERT') {
      const configStore = new FirestoreConfigsStore(db!);
      const dockerImageDigest = context.payload.digest.split('@')[1];
      const dockerImageName = context.payload.tag;
      logger.info({dockerImageDigest, dockerImageName});
      await onPostProcessorPublished(
        configStore,
        privateKey,
        appId,
        dockerImageName,
        dockerImageDigest
      );
    }
  });

  // Run periodically, to ensure that up-to-date configuration is stored
  // for repositories:
  app.on('schedule.repository' as '*', async context => {
    const configStore = new FirestoreConfigsStore(db!);
    logger.info(
      `scan ${context.payload.org} istallation = ${context.payload.installation.id}`
    );
    await scanGithubForConfigs(
      configStore,
      context.octokit,
      context.payload.org,
      Number(context.payload.installation.id)
    );
  });
};<|MERGE_RESOLUTION|>--- conflicted
+++ resolved
@@ -140,30 +140,8 @@
           base,
           prNumber,
           installation,
-<<<<<<< HEAD
           owner,
           repo,
-=======
-          repo: head.repo.full_name,
-          pr: context.payload.pull_request.number,
-          trigger,
-        },
-        context.octokit
-      );
-      // Update pull request with status of job:
-      await core.createCheck(
-        {
-          privateKey,
-          appId,
-          installation,
-          pr: context.payload.pull_request.number,
-          repo: head.repo.full_name,
-          text: buildStatus.text,
-          summary: buildStatus.summary,
-          conclusion: buildStatus.conclusion,
-          title: `🦉 OwlBot - ${buildStatus.summary}`,
-          detailsURL: buildStatus.detailsURL,
->>>>>>> a0c8a695
         },
         context.octokit
       );
@@ -223,6 +201,7 @@
         summary: buildStatus.summary,
         conclusion: buildStatus.conclusion,
         title: `🦉 OwlBot - ${buildStatus.summary}`,
+        detailsURL: buildStatus.detailsURL,
       },
       octokit
     );
