// Copyright 2021 Google LLC
//
// Licensed under the Apache License, Version 2.0 (the "License");
// you may not use this file except in compliance with the License.
// You may obtain a copy of the License at
//
//      http://www.apache.org/licenses/LICENSE-2.0
//
// Unless required by applicable law or agreed to in writing, software
// distributed under the License is distributed on an "AS IS" BASIS,
// WITHOUT WARRANTIES OR CONDITIONS OF ANY KIND, either express or implied.
// See the License for the specific language governing permissions and
// limitations under the License.

// eslint-disable-next-line node/no-extraneous-import
import admin from 'firebase-admin';
import {FirestoreConfigsStore, Db} from './database';
// eslint-disable-next-line node/no-extraneous-import
import {Probot, Logger} from 'probot';
import {logger} from 'gcf-utils';
import {core} from './core';
import {Octokit} from '@octokit/rest';
import {onPostProcessorPublished, scanGithubForConfigs} from './handlers';

interface PubSubContext {
  github: Octokit;
  readonly event: string;
  log: Logger;
  payload: {
    action: string;
    digest: string;
    tag: string;
  };
}

export = (privateKey: string | undefined, app: Probot, db?: Db) => {
  // Fail fast if the Cloud Function doesn't have its environment configured:
  if (!process.env.APP_ID) {
    throw Error('must set APP_ID');
  }
  const appId = Number(process.env.APP_ID);
  if (!process.env.PROJECT_ID) {
    throw Error('must set PROJECT_ID');
  }
  const project: string = process.env.PROJECT_ID;
  if (!process.env.CLOUD_BUILD_TRIGGER) {
    throw Error('must set CLOUD_BUILD_TRIGGER');
  }
  const trigger: string = process.env.CLOUD_BUILD_TRIGGER;
  if (!privateKey) {
    throw Error('GitHub app private key must be provided');
  }

  // Initialize firestore db:
  if (!db) {
    admin.initializeApp({
      credential: admin.credential.applicationDefault(),
      projectId: process.env.FIRESTORE_PROJECT_ID,
    });
    // eslint-disable-next-line @typescript-eslint/no-unused-vars
    db = admin.firestore();
  }

  // We perform post processing on pull requests.  We run the specified docker container
  // on the pending pull request and push any changes back to the pull request.
  const OWLBOT_RUN_LABEL = 'owlbot:run';
  app.on(['pull_request.labeled'], async context => {
    const head = context.payload.pull_request.head.repo.full_name;
    const base = context.payload.pull_request.base.repo.full_name;
    const [owner, repo] = head.split('/');
    const installation = context.payload.installation?.id;
    const prNumber = context.payload.pull_request.number;

    if (!installation) {
      throw Error(`no installation token found for ${head}`);
    }

    const hasRunLabel = !!context.payload.pull_request.labels.filter(
      l => l.name === OWLBOT_RUN_LABEL
    ).length;

    // Only run post-processor if appropriate label added:
    if (!hasRunLabel) {
      logger.info(
        `skipping labels ${context.payload.pull_request.labels
          .map(l => l.name)
          .join(', ')} ${head} for ${base}`
      );
      return;
    }

    await runPostProcessor(
      {
        head,
        base,
        prNumber,
        installation,
        owner,
        repo,
      },
      context.octokit
    );

    await context.octokit.issues.removeLabel({
      name: OWLBOT_RUN_LABEL,
      issue_number: prNumber,
      owner,
      repo,
    });
    logger.metric('owlbot.run_post_processor');
  });

  app.on(
    [
      'pull_request.opened',
      'pull_request.synchronize',
      'pull_request.reopened',
    ],
    async context => {
      const head = context.payload.pull_request.head.repo.full_name;
      const base = context.payload.pull_request.base.repo.full_name;
      const [owner, repo] = head.split('/');
      const installation = context.payload.installation?.id;
      const prNumber = context.payload.pull_request.number;

      if (!installation) {
        throw Error(`no installation token found for ${head}`);
      }

      // If the pull request is from a fork, the label "owlbot:run" must be
      // added by a maintainer to trigger the post processor.
      if (head !== base) {
        logger.info(`head ${head} does not match base ${base} skipping`);
        return;
      }

      await runPostProcessor(
        {
          head,
          base,
          prNumber,
          installation,
          owner,
          repo,
        },
        context.octokit
      );
<<<<<<< HEAD
      logger.metric('owlbot.run_post_processor');
=======
      await core.updatePullRequestAfterPostProcessor(
        owner,
        repo,
        context.payload.pull_request.number,
        context.octokit
      );
>>>>>>> 5e887893
    }
  );

  interface RunPostProcessorOpts {
    head: string;
    base: string;
    prNumber: number;
    installation: number;
    owner: string;
    repo: string;
  }
  const runPostProcessor = async (
    opts: RunPostProcessorOpts,
    octokit: Octokit
  ) => {
    // Detect looping OwlBot behavior and break the cycle:
    if (
      await core.hasOwlBotLoop(opts.owner, opts.repo, opts.prNumber, octokit)
    ) {
      throw Error(
        `too many OwlBot updates created in a row for ${opts.owner}/${opts.repo}`
      );
    }
    // Fetch the .Owlbot.lock.yaml from the head ref:
    const lock = await core.getOwlBotLock(opts.head, opts.prNumber, octokit);
    if (!lock) {
      logger.info(`no .OwlBot.lock.yaml found for ${opts.head}`);
      return;
    }
    const image = `${lock.docker.image}@${lock.docker.digest}`;
    // Run time image from .Owlbot.lock.yaml on Cloud Build:
    const buildStatus = await core.triggerPostProcessBuild(
      {
        image,
        project,
        privateKey,
        appId,
        installation: opts.installation,
        repo: opts.head,
        pr: opts.prNumber,
        trigger,
      },
      octokit
    );
    // Update pull request with status of job:
    await core.createCheck(
      {
        privateKey,
        appId,
        installation: opts.installation,
        pr: opts.prNumber,
        repo: opts.head,
        text: buildStatus.text,
        summary: buildStatus.summary,
        conclusion: buildStatus.conclusion,
        title: `🦉 OwlBot - ${buildStatus.summary}`,
        detailsURL: buildStatus.detailsURL,
      },
      octokit
    );
    // If running post-processor has created a noop change, close the
    // pull request:
    const files = (
      await octokit.pulls.listFiles({
        owner: opts.owner,
        repo: opts.repo,
        pull_number: opts.prNumber,
      })
    ).data;
    if (!files.length) {
      await octokit.pulls.update({
        owner: opts.owner,
        repo: opts.repo,
        pull_number: opts.prNumber,
        state: 'closed',
      });
    }
  };

  // Configured to run when a new container is published to container registry:
  //
  // Probot no longer allows custom `.on` in types, so we cast to
  // any to circumvent this issue:
  // eslint-disable-next-line @typescript-eslint/no-explicit-any
  app.on('pubsub.message' as any, async (context: PubSubContext) => {
    // TODO: flesh out tests for pubsub.message handler:
    logger.info(JSON.stringify(context.payload));
    if (context.payload.action === 'INSERT') {
      const configStore = new FirestoreConfigsStore(db!);
      const dockerImageDigest = context.payload.digest.split('@')[1];
      const dockerImageName = context.payload.tag;
      logger.info({dockerImageDigest, dockerImageName});
      await onPostProcessorPublished(
        configStore,
        privateKey,
        appId,
        dockerImageName,
        dockerImageDigest
      );
    }
  });

  // Run periodically, to ensure that up-to-date configuration is stored
  // for repositories:
  app.on('schedule.repository' as '*', async context => {
    const configStore = new FirestoreConfigsStore(db!);
    logger.info(
      `scan ${context.payload.org} istallation = ${context.payload.installation.id}`
    );
    await scanGithubForConfigs(
      configStore,
      context.octokit,
      context.payload.org,
      Number(context.payload.installation.id)
    );
  });
};<|MERGE_RESOLUTION|>--- conflicted
+++ resolved
@@ -145,16 +145,12 @@
         },
         context.octokit
       );
-<<<<<<< HEAD
-      logger.metric('owlbot.run_post_processor');
-=======
       await core.updatePullRequestAfterPostProcessor(
         owner,
         repo,
         context.payload.pull_request.number,
         context.octokit
       );
->>>>>>> 5e887893
     }
   );
 
