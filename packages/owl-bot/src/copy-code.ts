--- conflicted
+++ resolved
@@ -28,12 +28,9 @@
 import tmp from 'tmp';
 import glob from 'glob';
 import {GithubRepo} from './github-repo';
-<<<<<<< HEAD
 import {OWL_BOT_COPY} from './core';
-=======
 import {newCmd} from './cmd';
 import {createPullRequestFromLastCommit} from './create-pr';
->>>>>>> f04d5aa3
 
 // This code generally uses Sync functions because:
 // 1. None of our current designs including calling this code from a web
@@ -129,28 +126,13 @@
   await createPullRequestFromLastCommit(
     owner,
     repo,
-<<<<<<< HEAD
-    title,
-    body,
-    head: destBranch,
-    base: githubRepo.data.default_branch,
-  });
-  logger.info(`Created pull request ${pull.data.html_url}`);
-  await octokit.issues.update({
-    owner,
-    repo,
-    issue_number: pull.data.number,
-    labels: [OWL_BOT_COPY],
-  });
-=======
     destDir,
     destBranch,
     destRepo.getCloneUrl(token),
-    ['owl-bot-copy'],
+    [OWL_BOT_COPY],
     octokit,
     logger
   );
->>>>>>> f04d5aa3
 }
 
 /**
