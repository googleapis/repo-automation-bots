// Copyright 2021 Google LLC
//
// Licensed under the Apache License, Version 2.0 (the "License");
// you may not use this file except in compliance with the License.
// You may obtain a copy of the License at
//
//      http://www.apache.org/licenses/LICENSE-2.0
//
// Unless required by applicable law or agreed to in writing, software
// distributed under the License is distributed on an "AS IS" BASIS,
// WITHOUT WARRANTIES OR CONDITIONS OF ANY KIND, either express or implied.
// See the License for the specific language governing permissions and
// limitations under the License.

import {describe, it} from 'mocha';
import * as assert from 'assert';
import {copyCode, copyDirs, newCmd} from '../src/copy-code';
import path from 'path';
import * as fs from 'fs';
import tmp from 'tmp';
import {OwlBotYaml} from '../src/config-files';
import {collectDirTree, makeDirTree} from './dir-tree';
import {makeAbcRepo, makeRepoWithOwlBotYaml} from './make-repos';

describe('copyDirs', () => {
  /**
   * Creates a sample source tree.
   */
  function makeSourceTree(rootDir: string): string {
    makeDirTree(rootDir, [
      'source',
      'source/a',
      'source/b',
      'source/a/x',
      'source/b/y',
      'source/b/z',
      'source/q.txt:q',
      'source/a/r.txt:r',
      'source/b/y/s.txt:s',
    ]);
    return path.join(rootDir, 'source');
  }

  function makeSourceAndDestDirs(): [string, string] {
    const tempo = tmp.dirSync();
    const sourceDir = makeSourceTree(tempo.name);
    const destDir = path.join(tempo.name, 'dest');
    return [sourceDir, destDir];
  }

  it('copies subdirectory', () => {
    const [sourceDir, destDir] = makeSourceAndDestDirs();
    const yaml: OwlBotYaml = {
      'deep-copy-regex': [
        {
          source: '/b/(y)',
          dest: '/src/$1',
        },
      ],
    };
    copyDirs(sourceDir, destDir, yaml);
    assert.deepStrictEqual(collectDirTree(destDir), [
      'src',
      'src/y',
      'src/y/s.txt:s',
    ]);
  });

  it('copies rootdirectory', () => {
    const [sourceDir, destDir] = makeSourceAndDestDirs();
    const yaml: OwlBotYaml = {
      'deep-copy-regex': [
        {
          source: '/a',
          dest: '/m/n',
        },
      ],
    };
    copyDirs(sourceDir, destDir, yaml);
    assert.deepStrictEqual(collectDirTree(destDir), [
      'm',
      'm/n',
      'm/n/r.txt:r',
      'm/n/x',
    ]);
  });

  it('works for real java tree', () => {
    const tempDir = tmp.dirSync().name;
    const sourceDir = path.join(tempDir, 'googleapis');
    // prepare the source
    makeDirTree(
      path.join(
        sourceDir,
        'google/cloud/asset/v1p1beta1/google-cloud-asset-v1p1beta1-java/'
      ),
      [
        'grpc-google-cloud-asset-v1p1beta1-java/src/main/java/com/google/cloud/asset/v1p1beta1/AssetServiceGrpc.java:from java import *;',
        'grpc-google-cloud-asset-v1p1beta1-java/src/maven.xml:New version.',
      ]
    );

    // prepare the dest.
    const destDir = path.join(tempDir, 'java-asset');
    const files = [
      'README.md:I should be preserved.',
      'grpc-google-cloud-asset-v1p1beta1/src/main/delete-me.txt:I should be deleted.',
      'grpc-google-cloud-asset-v1p1beta1/src/index.java:I should not be removed.',
      'grpc-google-cloud-asset-v1p1beta1/src/maven.xml:I should not be overwritten.',
    ];
    for (const file of files) {
      const [relPath, content] = file.split(':');
      const fullPath = path.join(destDir, relPath);
      fs.mkdirSync(path.dirname(fullPath), {recursive: true});
      fs.writeFileSync(fullPath, content);
    }
    const yaml: OwlBotYaml = {
      'deep-copy-regex': [
        {
          source:
            '/google/cloud/asset/.*/.*-java/(grpc-google-cloud-asset-.*)-java',
          dest: '/$1',
        },
      ],
      'deep-remove-regex': ['/grpc-google-cloud-asset-.*'],
      'deep-preserve-regex': [
        '/grpc-google-cloud-asset-v1p1beta1/src/index.java',
        '/grpc-google-cloud-asset-v1p1beta1/src/maven.xml',
      ],
    };

    // CopyDirs and confirm.
    copyDirs(sourceDir, destDir, yaml);
    assert.deepStrictEqual(collectDirTree(destDir), [
      'README.md:I should be preserved.',
      'grpc-google-cloud-asset-v1p1beta1',
      'grpc-google-cloud-asset-v1p1beta1/src',
      'grpc-google-cloud-asset-v1p1beta1/src/index.java:I should not be removed.',
      'grpc-google-cloud-asset-v1p1beta1/src/main',
      'grpc-google-cloud-asset-v1p1beta1/src/main/java',
      'grpc-google-cloud-asset-v1p1beta1/src/main/java/com',
      'grpc-google-cloud-asset-v1p1beta1/src/main/java/com/google',
      'grpc-google-cloud-asset-v1p1beta1/src/main/java/com/google/cloud',
      'grpc-google-cloud-asset-v1p1beta1/src/main/java/com/google/cloud/asset',
      'grpc-google-cloud-asset-v1p1beta1/src/main/java/com/google/cloud/asset/v1p1beta1',
      'grpc-google-cloud-asset-v1p1beta1/src/main/java/com/google/cloud/asset/v1p1beta1/AssetServiceGrpc.java:from java import *;',
      'grpc-google-cloud-asset-v1p1beta1/src/maven.xml:I should not be overwritten.',
    ]);
  });
<<<<<<< HEAD
});

describe('copyCode', function () {
  // These tests use git locally and read and write a lot to the file system,
  // so a slow file system will slow them down.
  this.timeout(60000); // 1 minute.
  const abcRepo = makeAbcRepo();
  const cmd = newCmd();
  const abcCommits = cmd('git log --format=%H', {cwd: abcRepo})
    .toString('utf8')
    .split(/\r?\n/)
    .map(s => s.trim())
    .filter(s => s);

  beforeEach(() => {
    cmd('git checkout main', {cwd: abcRepo});
  });

  const owlBotYaml: OwlBotYaml = {
    'deep-copy-regex': [
      {
        source: '/(.*)',
        dest: '/src/$1',
      },
    ],
    'deep-remove-regex': ['/src'],
  };

  it('copies code at a specific commit hash.', async () => {
    const destRepo = makeRepoWithOwlBotYaml(owlBotYaml);
    const commitHash = await copyCode(
      abcRepo,
      abcCommits[1],
      destRepo,
      tmp.dirSync().name,
      owlBotYaml
    );
    assert.strictEqual(commitHash, abcCommits[1]);
    assert.deepStrictEqual(collectDirTree(destRepo), [
      'src',
      'src/a.txt:1',
      'src/b.txt:2',
    ]);
  });

  it('copies code at most recent commit hash.', async () => {
    const destRepo = makeRepoWithOwlBotYaml(owlBotYaml);
    const commitHash = await copyCode(
      abcRepo,
      '',
      destRepo,
      tmp.dirSync().name,
      owlBotYaml
    );
    assert.strictEqual(commitHash, abcCommits[0]);
    assert.deepStrictEqual(collectDirTree(destRepo), [
      'src',
      'src/a.txt:1',
      'src/b.txt:2',
      'src/c.txt:3',
    ]);
=======

  it('copies files in order', () => {
    const tempDir = tmp.dirSync().name;
    const sourceDir = path.join(tempDir, 'googleapis');
    // prepare the source
    makeDirTree(path.join(sourceDir), ['a/x.txt:a', 'b/x.txt:b', 'c/x.txt:c']);

    // Copy a/x.txt last.
    const destDir = path.join(tempDir, 'destA');
    copyDirs(sourceDir, destDir, {
      'deep-copy-regex': [
        {
          source: '/.*/(x.txt)',
          dest: '/$1',
        },
        {
          source: '/a/(x.txt)', // should overwrite earlier copies
          dest: '/$1',
        },
      ],
    });
    assert.deepStrictEqual(collectDirTree(destDir), ['x.txt:a']);

    // Copy b/x.txt last.
    copyDirs(sourceDir, destDir, {
      'deep-copy-regex': [
        {
          source: '/.*/(x.txt)',
          dest: '/$1',
        },
        {
          source: '/b/(x.txt)', // should overwrite earlier copies
          dest: '/$1',
        },
      ],
    });
    assert.deepStrictEqual(collectDirTree(destDir), ['x.txt:b']);

    // Copy c/x.txt last.
    copyDirs(sourceDir, destDir, {
      'deep-copy-regex': [
        {
          source: '/.*/(x.txt)',
          dest: '/$1',
        },
        {
          source: '/c/(x.txt)', // should overwrite earlier copies
          dest: '/$1',
        },
      ],
    });
    assert.deepStrictEqual(collectDirTree(destDir), ['x.txt:c']);
>>>>>>> 15d2b6ac
  });
});<|MERGE_RESOLUTION|>--- conflicted
+++ resolved
@@ -147,7 +147,59 @@
       'grpc-google-cloud-asset-v1p1beta1/src/maven.xml:I should not be overwritten.',
     ]);
   });
-<<<<<<< HEAD
+
+  it('copies files in order', () => {
+    const tempDir = tmp.dirSync().name;
+    const sourceDir = path.join(tempDir, 'googleapis');
+    // prepare the source
+    makeDirTree(path.join(sourceDir), ['a/x.txt:a', 'b/x.txt:b', 'c/x.txt:c']);
+
+    // Copy a/x.txt last.
+    const destDir = path.join(tempDir, 'destA');
+    copyDirs(sourceDir, destDir, {
+      'deep-copy-regex': [
+        {
+          source: '/.*/(x.txt)',
+          dest: '/$1',
+        },
+        {
+          source: '/a/(x.txt)', // should overwrite earlier copies
+          dest: '/$1',
+        },
+      ],
+    });
+    assert.deepStrictEqual(collectDirTree(destDir), ['x.txt:a']);
+
+    // Copy b/x.txt last.
+    copyDirs(sourceDir, destDir, {
+      'deep-copy-regex': [
+        {
+          source: '/.*/(x.txt)',
+          dest: '/$1',
+        },
+        {
+          source: '/b/(x.txt)', // should overwrite earlier copies
+          dest: '/$1',
+        },
+      ],
+    });
+    assert.deepStrictEqual(collectDirTree(destDir), ['x.txt:b']);
+
+    // Copy c/x.txt last.
+    copyDirs(sourceDir, destDir, {
+      'deep-copy-regex': [
+        {
+          source: '/.*/(x.txt)',
+          dest: '/$1',
+        },
+        {
+          source: '/c/(x.txt)', // should overwrite earlier copies
+          dest: '/$1',
+        },
+      ],
+    });
+    assert.deepStrictEqual(collectDirTree(destDir), ['x.txt:c']);
+  });
 });
 
 describe('copyCode', function () {
@@ -209,59 +261,5 @@
       'src/b.txt:2',
       'src/c.txt:3',
     ]);
-=======
-
-  it('copies files in order', () => {
-    const tempDir = tmp.dirSync().name;
-    const sourceDir = path.join(tempDir, 'googleapis');
-    // prepare the source
-    makeDirTree(path.join(sourceDir), ['a/x.txt:a', 'b/x.txt:b', 'c/x.txt:c']);
-
-    // Copy a/x.txt last.
-    const destDir = path.join(tempDir, 'destA');
-    copyDirs(sourceDir, destDir, {
-      'deep-copy-regex': [
-        {
-          source: '/.*/(x.txt)',
-          dest: '/$1',
-        },
-        {
-          source: '/a/(x.txt)', // should overwrite earlier copies
-          dest: '/$1',
-        },
-      ],
-    });
-    assert.deepStrictEqual(collectDirTree(destDir), ['x.txt:a']);
-
-    // Copy b/x.txt last.
-    copyDirs(sourceDir, destDir, {
-      'deep-copy-regex': [
-        {
-          source: '/.*/(x.txt)',
-          dest: '/$1',
-        },
-        {
-          source: '/b/(x.txt)', // should overwrite earlier copies
-          dest: '/$1',
-        },
-      ],
-    });
-    assert.deepStrictEqual(collectDirTree(destDir), ['x.txt:b']);
-
-    // Copy c/x.txt last.
-    copyDirs(sourceDir, destDir, {
-      'deep-copy-regex': [
-        {
-          source: '/.*/(x.txt)',
-          dest: '/$1',
-        },
-        {
-          source: '/c/(x.txt)', // should overwrite earlier copies
-          dest: '/$1',
-        },
-      ],
-    });
-    assert.deepStrictEqual(collectDirTree(destDir), ['x.txt:c']);
->>>>>>> 15d2b6ac
   });
 });