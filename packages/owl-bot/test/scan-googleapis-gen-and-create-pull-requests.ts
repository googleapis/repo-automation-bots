--- conflicted
+++ resolved
@@ -96,6 +96,7 @@
 
 class FakeIssues {
   issues: any[] = [];
+  updates: any[] = [];
 
   constructor(issues: any[] = []) {
     this.issues = issues;
@@ -109,6 +110,11 @@
     this.issues.push(issue);
     issue.html_url = `http://github.com/fake/issues/${this.issues.length}`;
     return Promise.resolve({data: issue});
+  }
+
+  update(issue: any) {
+    this.updates.push(issue);
+    return Promise.resolve();
   }
 }
 
@@ -209,103 +215,12 @@
     );
   });
 
-<<<<<<< HEAD
-  class FakeIssues {
-    issues: any[] = [];
-    updates: any[] = [];
-
-    constructor(issues: any[] = []) {
-      this.issues = issues;
-    }
-
-    listForRepo() {
-      return Promise.resolve({data: this.issues});
-    }
-
-    create(issue: any) {
-      this.issues.push(issue);
-      issue.html_url = `http://github.com/fake/issues/${this.issues.length}`;
-      return Promise.resolve({data: issue});
-    }
-
-    update(issue: any) {
-      this.updates.push(issue);
-      return Promise.resolve();
-    }
-  }
-
-  class FakePulls {
-    pulls: any[] = [];
-
-    list() {
-      return Promise.resolve({data: this.pulls});
-    }
-
-    create(pull: any) {
-      this.pulls.push(pull);
-      return Promise.resolve({
-        data: {html_url: `http://github.com/fake/pulls/${this.pulls.length}`},
-      });
-    }
-  }
-
-=======
->>>>>>> c98b2f99
   it('copies files and creates a pull request', async () => {
     const [destRepo, configsStore] = makeDestRepoAndConfigsStore(bYaml);
 
     const pulls = new FakePulls();
-<<<<<<< HEAD
     const issues = new FakeIssues();
-    const octokit = {
-      search: {
-        commits() {
-          return Promise.resolve({data: {total_count: 0}});
-        },
-        issuesAndPullRequests() {
-          return Promise.resolve({data: {items: []}});
-        },
-      },
-      pulls: pulls,
-      issues: issues,
-      repos: {
-        get() {
-          return {
-            data: {
-              default_branch: 'main',
-            },
-          };
-        },
-      },
-    };
-
-    const destDir = makeRepoWithOwlBotYaml(bYaml);
-    const destRepo: GithubRepo = {
-      owner: 'googleapis',
-      repo: 'nodejs-spell-check',
-      getCloneUrl(): string {
-        return destDir;
-      },
-    };
-
-    const destRepoName = `${destRepo.owner}/${destRepo.repo}`;
-    const configsStore = new FakeConfigsStore(
-      new Map([
-        [
-          destRepoName,
-          {
-            branchName: 'main',
-            commitHash: '456',
-            installationId: 42,
-            yaml: bYaml,
-          },
-        ],
-      ])
-    );
-    configsStore.githubRepos.set(destRepoName, destRepo);
-=======
-    const octokit = newFakeOctokit(pulls);
->>>>>>> c98b2f99
+    const octokit = newFakeOctokit(pulls, issues);
     await scanGoogleapisGenAndCreatePullRequests(
       abcRepo,
       factory(octokit),
